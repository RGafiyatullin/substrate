--- conflicted
+++ resolved
@@ -168,14 +168,7 @@
 // that.
 impl<B: BlockT> Default for Builder<B> {
 	fn default() -> Self {
-<<<<<<< HEAD
-		Self {
-			inject: Default::default(),
-			mode: Default::default(),
-		}
-=======
 		Self { inject: Default::default(), mode: Default::default(), hashed_prefixes: Default::default() }
->>>>>>> 9f621a93
 	}
 }
 

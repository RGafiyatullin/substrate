--- conflicted
+++ resolved
@@ -18,11 +18,7 @@
 
 use crate::{
 	config, error,
-<<<<<<< HEAD
 	persist_peers::{self, PersistPeersets},
-	request_responses::RequestFailure,
-=======
->>>>>>> fece0657
 	utils::{interval, LruHashSet},
 };
 
@@ -378,7 +374,6 @@
 			sc_peerset::Peerset::from_config(sc_peerset::PeersetConfig { sets })
 		};
 
-<<<<<<< HEAD
 		if let Some(loaded_peerinfo) = network_config
 			.net_config_path
 			.as_ref()
@@ -407,9 +402,6 @@
 			}
 		}
 
-		let block_announces_protocol: Cow<'static, str> =
-			format!("/{}/block-announces/1", protocol_id.as_ref()).into();
-=======
 		let block_announces_protocol = {
 			let genesis_hash =
 				chain.block_hash(0u32.into()).ok().flatten().expect("Genesis block exists; qed");
@@ -421,7 +413,6 @@
 		};
 
 		let legacy_ba_protocol_name = format!("/{}/block-announces/1", protocol_id.as_ref());
->>>>>>> fece0657
 
 		let behaviour = {
 			let best_number = info.best_number;

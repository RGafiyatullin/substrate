--- conflicted
+++ resolved
@@ -275,13 +275,8 @@
 				{
 					return Err(StateDbError::InvalidParent)
 				}
-<<<<<<< HEAD
-			} else if !self.parents.contains_key(&parent_hash) {
+			} else if !self.parents.contains_key(parent_hash) {
 				return Err(StateDbError::InvalidParent)
-=======
-			} else if !self.parents.contains_key(parent_hash) {
-				return Err(Error::InvalidParent)
->>>>>>> 392f0b17
 			}
 		}
 		let level = if self.levels.is_empty() ||
@@ -391,20 +386,12 @@
 		let level = self
 			.levels
 			.get(self.pending_canonicalizations.len())
-<<<<<<< HEAD
-			.ok_or_else(|| StateDbError::InvalidBlock)?;
-=======
-			.ok_or(Error::InvalidBlock)?;
->>>>>>> 392f0b17
+			.ok_or(StateDbError::InvalidBlock)?;
 		let index = level
 			.blocks
 			.iter()
 			.position(|overlay| overlay.hash == *hash)
-<<<<<<< HEAD
-			.ok_or_else(|| StateDbError::InvalidBlock)?;
-=======
-			.ok_or(Error::InvalidBlock)?;
->>>>>>> 392f0b17
+			.ok_or(StateDbError::InvalidBlock)?;
 
 		let mut discarded_journals = Vec::new();
 		let mut discarded_blocks = Vec::new();

// This file is part of Substrate.

// Copyright (C) 2017-2021 Parity Technologies (UK) Ltd.
// SPDX-License-Identifier: GPL-3.0-or-later WITH Classpath-exception-2.0

// This program is free software: you can redistribute it and/or modify
// it under the terms of the GNU General Public License as published by
// the Free Software Foundation, either version 3 of the License, or
// (at your option) any later version.

// This program is distributed in the hope that it will be useful,
// but WITHOUT ANY WARRANTY; without even the implied warranty of
// MERCHANTABILITY or FITNESS FOR A PARTICULAR PURPOSE. See the
// GNU General Public License for more details.

// You should have received a copy of the GNU General Public License
// along with this program. If not, see <https://www.gnu.org/licenses/>.

//! Authoring RPC module errors.

use jsonrpsee::types::{
	error::{CallError, Error as JsonRpseeError},
	to_json_raw_value, JsonRawValue,
};
use sp_runtime::transaction_validity::InvalidTransaction;

/// Author RPC Result type.
pub type Result<T> = std::result::Result<T, Error>;

/// Author RPC errors.
#[derive(Debug, thiserror::Error)]
pub enum Error {
	/// Client error.
<<<<<<< HEAD
	#[display(fmt = "Client error: {}", _0)]
	#[from(ignore)]
	Client(Box<dyn std::error::Error + Send + Sync>),
=======
	#[error("Client error: {}", .0)]
	Client(Box<dyn std::error::Error + Send>),
>>>>>>> e7b93e1b
	/// Transaction pool error,
	#[error("Transaction pool error: {}", .0)]
	Pool(#[from] sc_transaction_pool_api::error::Error),
	/// Verification error
<<<<<<< HEAD
	#[display(fmt = "Extrinsic verification error: {}", _0)]
	#[from(ignore)]
	Verification(Box<dyn std::error::Error + Send + Sync>),
=======
	#[error("Extrinsic verification error: {}", .0)]
	Verification(Box<dyn std::error::Error + Send>),
>>>>>>> e7b93e1b
	/// Incorrect extrinsic format.
	#[error("Invalid extrinsic format: {}", .0)]
	BadFormat(#[from] codec::Error),
	/// Incorrect seed phrase.
	#[error("Invalid seed phrase/SURI")]
	BadSeedPhrase,
	/// Key type ID has an unknown format.
	#[error("Invalid key type ID format (should be of length four)")]
	BadKeyType,
	/// Key type ID has some unsupported crypto.
	#[error("The crypto of key type ID is unknown")]
	UnsupportedKeyType,
	/// Some random issue with the key store. Shouldn't happen.
	#[error("The key store is unavailable")]
	KeyStoreUnavailable,
	/// Invalid session keys encoding.
	#[error("Session keys are not encoded correctly")]
	InvalidSessionKeys,
	/// Call to an unsafe RPC was denied.
	#[error(transparent)]
	UnsafeRpcCalled(#[from] crate::policy::UnsafeRpcError),
}

/// Base code for all authorship errors.
const BASE_ERROR: i32 = 1000;
/// Extrinsic has an invalid format.
const BAD_FORMAT: i32 = BASE_ERROR + 1;
/// Error during transaction verification in runtime.
const VERIFICATION_ERROR: i32 = BASE_ERROR + 2;

/// Pool rejected the transaction as invalid
const POOL_INVALID_TX: i32 = BASE_ERROR + 10;
/// Cannot determine transaction validity.
const POOL_UNKNOWN_VALIDITY: i32 = POOL_INVALID_TX + 1;
/// The transaction is temporarily banned.
const POOL_TEMPORARILY_BANNED: i32 = POOL_INVALID_TX + 2;
/// The transaction is already in the pool
const POOL_ALREADY_IMPORTED: i32 = POOL_INVALID_TX + 3;
/// Transaction has too low priority to replace existing one in the pool.
const POOL_TOO_LOW_PRIORITY: i32 = POOL_INVALID_TX + 4;
/// Including this transaction would cause a dependency cycle.
const POOL_CYCLE_DETECTED: i32 = POOL_INVALID_TX + 5;
/// The transaction was not included to the pool because of the limits.
const POOL_IMMEDIATELY_DROPPED: i32 = POOL_INVALID_TX + 6;
/// The key type crypto is not known.
const UNSUPPORTED_KEY_TYPE: i32 = POOL_INVALID_TX + 7;
/// The transaction was not included to the pool since it is unactionable,
/// it is not propagable and the local node does not author blocks.
const POOL_UNACTIONABLE: i32 = POOL_INVALID_TX + 8;

impl From<Error> for JsonRpseeError {
	fn from(e: Error) -> Self {
		use sc_transaction_pool_api::error::Error as PoolError;

		match e {
			Error::BadFormat(e) => CallError::Custom {
				code: BAD_FORMAT,
				message: format!("Extrinsic has invalid format: {}", e).into(),
				data: None,
			}.into(),
			Error::Verification(e) => CallError::Custom {
				code: VERIFICATION_ERROR,
				message: format!("Verification Error: {}", e).into(),
				data: JsonRawValue::from_string(format!("\"{:?}\"", e)).ok(),
			}.into(),
			Error::Pool(PoolError::InvalidTransaction(InvalidTransaction::Custom(e))) => CallError::Custom {
				code: POOL_INVALID_TX,
				message: "Invalid Transaction".into(),
				data: JsonRawValue::from_string(format!("\"Custom error: {}\"", e)).ok(),
			}.into(),
			Error::Pool(PoolError::InvalidTransaction(e)) => {
				CallError::Custom {
					code: POOL_INVALID_TX,
					message: "Invalid Transaction".into(),
					data: to_json_raw_value(&e).ok(),
				}
			}.into(),
			Error::Pool(PoolError::UnknownTransaction(e)) => CallError::Custom {
				code: POOL_UNKNOWN_VALIDITY,
				message: "Unknown Transaction Validity".into(),
				data: to_json_raw_value(&e).ok(),
			}.into(),
			Error::Pool(PoolError::TemporarilyBanned) => CallError::Custom {
				code: (POOL_TEMPORARILY_BANNED),
				message: "Transaction is temporarily banned".into(),
				data: None,
			}.into(),
			Error::Pool(PoolError::AlreadyImported(hash)) => CallError::Custom {
				code: (POOL_ALREADY_IMPORTED),
				message: "Transaction Already Imported".into(),
				data: JsonRawValue::from_string(format!("\"{:?}\"", hash)).ok(),
			}.into(),
			Error::Pool(PoolError::TooLowPriority { old, new }) => CallError::Custom {
				code: (POOL_TOO_LOW_PRIORITY),
				message: format!("Priority is too low: ({} vs {})", old, new),
				data: to_json_raw_value(&"The transaction has too low priority to replace another transaction already in the pool.").ok(),
			}.into(),
			Error::Pool(PoolError::CycleDetected) => CallError::Custom {
				code: (POOL_CYCLE_DETECTED),
				message: "Cycle Detected".into(),
				data: None,
			}.into(),
			Error::Pool(PoolError::ImmediatelyDropped) => CallError::Custom {
				code: (POOL_IMMEDIATELY_DROPPED),
				message: "Immediately Dropped".into(),
				data: to_json_raw_value(&"The transaction couldn't enter the pool because of the limit").ok(),
			}.into(),
			Error::Pool(PoolError::Unactionable) => CallError::Custom {
				code: (POOL_UNACTIONABLE),
				message: "Unactionable".into(),
				data: to_json_raw_value(
					&"The transaction is unactionable since it is not propagable and \
					 the local node does not author blocks"
				).ok(),
			}.into(),
			Error::UnsupportedKeyType => CallError::Custom {
				code: UNSUPPORTED_KEY_TYPE,
				message: "Unknown key type crypto" .into(),
				data: to_json_raw_value(
					&"The crypto for the given key type is unknown, please add the public key to the \
					request to insert the key successfully."
				).ok(),
			}.into(),
			Error::UnsafeRpcCalled(e) => e.into(),
			e => e.into(),
		}
	}
}<|MERGE_RESOLUTION|>--- conflicted
+++ resolved
@@ -31,26 +31,14 @@
 #[derive(Debug, thiserror::Error)]
 pub enum Error {
 	/// Client error.
-<<<<<<< HEAD
-	#[display(fmt = "Client error: {}", _0)]
-	#[from(ignore)]
+	#[error("Client error: {}", .0)]
 	Client(Box<dyn std::error::Error + Send + Sync>),
-=======
-	#[error("Client error: {}", .0)]
-	Client(Box<dyn std::error::Error + Send>),
->>>>>>> e7b93e1b
 	/// Transaction pool error,
 	#[error("Transaction pool error: {}", .0)]
 	Pool(#[from] sc_transaction_pool_api::error::Error),
 	/// Verification error
-<<<<<<< HEAD
-	#[display(fmt = "Extrinsic verification error: {}", _0)]
-	#[from(ignore)]
+	#[error("Extrinsic verification error: {}", .0)]
 	Verification(Box<dyn std::error::Error + Send + Sync>),
-=======
-	#[error("Extrinsic verification error: {}", .0)]
-	Verification(Box<dyn std::error::Error + Send>),
->>>>>>> e7b93e1b
 	/// Incorrect extrinsic format.
 	#[error("Invalid extrinsic format: {}", .0)]
 	BadFormat(#[from] codec::Error),

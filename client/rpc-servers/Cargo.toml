[package]
name = "sc-rpc-server"
version = "4.0.0-dev"
authors = ["Parity Technologies <admin@parity.io>"]
edition = "2021"
license = "GPL-3.0-or-later WITH Classpath-exception-2.0"
homepage = "https://substrate.io"
repository = "https://github.com/paritytech/substrate/"
description = "Substrate RPC servers."
readme = "README.md"

[package.metadata.docs.rs]
targets = ["x86_64-unknown-linux-gnu"]

[dependencies]
anyhow = "1"
jsonrpsee = { git = "https://github.com/paritytech/jsonrpsee", rev = "9a3c1e981bcdbbb558b1457bbd78277a14dca2da", features = ["server"] }
log = "0.4.8"
prometheus-endpoint = { package = "substrate-prometheus-endpoint", path = "../../utils/prometheus", version = "0.10.0-dev"}
<<<<<<< HEAD
serde_json = "1.0.68"
tokio = { version = "1.14" }
=======
serde_json = "1.0.71"
tokio = "1.13"
http = { package = "jsonrpc-http-server", version = "18.0.0" }
ipc = { package = "jsonrpc-ipc-server", version = "18.0.0" }
ws = { package = "jsonrpc-ws-server", version = "18.0.0" }
>>>>>>> c0da7c3d
<|MERGE_RESOLUTION|>--- conflicted
+++ resolved
@@ -17,13 +17,5 @@
 jsonrpsee = { git = "https://github.com/paritytech/jsonrpsee", rev = "9a3c1e981bcdbbb558b1457bbd78277a14dca2da", features = ["server"] }
 log = "0.4.8"
 prometheus-endpoint = { package = "substrate-prometheus-endpoint", path = "../../utils/prometheus", version = "0.10.0-dev"}
-<<<<<<< HEAD
-serde_json = "1.0.68"
-tokio = { version = "1.14" }
-=======
 serde_json = "1.0.71"
-tokio = "1.13"
-http = { package = "jsonrpc-http-server", version = "18.0.0" }
-ipc = { package = "jsonrpc-ipc-server", version = "18.0.0" }
-ws = { package = "jsonrpc-ws-server", version = "18.0.0" }
->>>>>>> c0da7c3d
+tokio = { version = "1.14" }
// This file is part of Substrate.

// Copyright (C) 2020-2021 Parity Technologies (UK) Ltd.
// SPDX-License-Identifier: Apache-2.0

// Licensed under the Apache License, Version 2.0 (the "License");
// you may not use this file except in compliance with the License.
// You may obtain a copy of the License at
//
// 	http://www.apache.org/licenses/LICENSE-2.0
//
// Unless required by applicable law or agreed to in writing, software
// distributed under the License is distributed on an "AS IS" BASIS,
// WITHOUT WARRANTIES OR CONDITIONS OF ANY KIND, either express or implied.
// See the License for the specific language governing permissions and
// limitations under the License.

<<<<<<< HEAD
// Old macros don't support the flag `no-metadata-docs` so the result differs when the feature is
// activated.
#![cfg(not(feature = "no-metadata-docs"))]
=======
use frame_support::traits::{ConstU32, ConstU64};
>>>>>>> 7f68a8be

mod pallet_old {
	use frame_support::{
		decl_error, decl_event, decl_module, decl_storage, traits::Get, weights::Weight, Parameter,
	};
	use frame_system::ensure_root;

	pub trait Config<I: Instance = DefaultInstance>: frame_system::Config {
		type SomeConst: Get<Self::Balance>;
		type Balance: Parameter + codec::HasCompact + From<u32> + Into<Weight> + Default;
		type Event: From<Event<Self, I>> + Into<<Self as frame_system::Config>::Event>;
	}

	decl_storage! {
		trait Store for Module<T: Config<I>, I: Instance = DefaultInstance> as Example {
			/// Some documentation
			Dummy get(fn dummy) config(): Option<T::Balance>;
			Bar get(fn bar) config(): map hasher(blake2_128_concat) T::AccountId => T::Balance;
			Foo get(fn foo) config(): T::Balance = 3.into();
			Double get(fn double):
				double_map hasher(blake2_128_concat) u32, hasher(twox_64_concat) u64 => u16;
		}
	}

	decl_event!(
		pub enum Event<T, I = DefaultInstance>
		where
			Balance = <T as Config<I>>::Balance,
		{
			/// Dummy event, just here so there's a generic type that's used.
			Dummy(Balance),
		}
	);

	decl_module! {
		pub struct Module<T: Config<I>, I: Instance = DefaultInstance> for enum Call
		where origin: T::Origin
		{
			type Error = Error<T, I>;
			fn deposit_event() = default;
			const SomeConst: T::Balance = T::SomeConst::get();

			#[weight = <T::Balance as Into<Weight>>::into(new_value.clone())]
			fn set_dummy(origin, #[compact] new_value: T::Balance) {
				ensure_root(origin)?;

				<Dummy<T, I>>::put(&new_value);
				Self::deposit_event(RawEvent::Dummy(new_value));
			}

			fn on_initialize(_n: T::BlockNumber) -> Weight {
				<Dummy<T, I>>::put(T::Balance::from(10));
				10
			}

			fn on_finalize(_n: T::BlockNumber) {
				<Dummy<T, I>>::put(T::Balance::from(11));
			}
		}
	}

	decl_error! {
		pub enum Error for Module<T: Config<I>, I: Instance> {
			/// Some wrong behavior
			Wrong,
		}
	}
}

#[frame_support::pallet]
pub mod pallet {
	use frame_support::{pallet_prelude::*, scale_info};
	use frame_system::{ensure_root, pallet_prelude::*};

	#[pallet::config]
	pub trait Config<I: 'static = ()>: frame_system::Config {
		type Balance: Parameter
			+ codec::HasCompact
			+ From<u32>
			+ Into<Weight>
			+ Default
			+ MaybeSerializeDeserialize
			+ scale_info::StaticTypeInfo;
		#[pallet::constant]
		type SomeConst: Get<Self::Balance>;
		type Event: From<Event<Self, I>> + IsType<<Self as frame_system::Config>::Event>;
	}

	#[pallet::pallet]
	pub struct Pallet<T, I = ()>(PhantomData<(T, I)>);

	#[pallet::hooks]
	impl<T: Config<I>, I: 'static> Hooks<T::BlockNumber> for Pallet<T, I> {
		fn on_initialize(_n: T::BlockNumber) -> Weight {
			<Dummy<T, I>>::put(T::Balance::from(10));
			10
		}

		fn on_finalize(_n: T::BlockNumber) {
			<Dummy<T, I>>::put(T::Balance::from(11));
		}
	}

	#[pallet::call]
	impl<T: Config<I>, I: 'static> Pallet<T, I> {
		#[pallet::weight(<T::Balance as Into<Weight>>::into(new_value.clone()))]
		pub fn set_dummy(
			origin: OriginFor<T>,
			#[pallet::compact] new_value: T::Balance,
		) -> DispatchResultWithPostInfo {
			ensure_root(origin)?;

			<Dummy<T, I>>::put(&new_value);
			Self::deposit_event(Event::Dummy(new_value));

			Ok(().into())
		}
	}

	#[pallet::error]
	pub enum Error<T, I = ()> {
		/// Some wrong behavior
		Wrong,
	}

	#[pallet::event]
	#[pallet::generate_deposit(fn deposit_event)]
	pub enum Event<T: Config<I>, I: 'static = ()> {
		/// Dummy event, just here so there's a generic type that's used.
		Dummy(T::Balance),
	}

	#[pallet::storage]
	/// Some documentation
	type Dummy<T: Config<I>, I: 'static = ()> = StorageValue<_, T::Balance, OptionQuery>;

	#[pallet::storage]
	type Bar<T: Config<I>, I: 'static = ()> =
		StorageMap<_, Blake2_128Concat, T::AccountId, T::Balance, ValueQuery>;

	#[pallet::storage]
	type Foo<T: Config<I>, I: 'static = ()> =
		StorageValue<_, T::Balance, ValueQuery, OnFooEmpty<T, I>>;
	#[pallet::type_value]
	pub fn OnFooEmpty<T: Config<I>, I: 'static>() -> T::Balance {
		3.into()
	}

	#[pallet::storage]
	type Double<T, I = ()> =
		StorageDoubleMap<_, Blake2_128Concat, u32, Twox64Concat, u64, u16, ValueQuery>;

	#[pallet::genesis_config]
	pub struct GenesisConfig<T: Config<I>, I: 'static = ()> {
		dummy: Option<T::Balance>,
		bar: Vec<(T::AccountId, T::Balance)>,
		foo: T::Balance,
	}

	impl<T: Config<I>, I: 'static> Default for GenesisConfig<T, I> {
		fn default() -> Self {
			GenesisConfig {
				dummy: Default::default(),
				bar: Default::default(),
				foo: OnFooEmpty::<T, I>::get(),
			}
		}
	}

	#[pallet::genesis_build]
	impl<T: Config<I>, I: 'static> GenesisBuild<T, I> for GenesisConfig<T, I> {
		fn build(&self) {
			if let Some(dummy) = self.dummy.as_ref() {
				<Dummy<T, I>>::put(dummy);
			}
			for (k, v) in &self.bar {
				<Bar<T, I>>::insert(k, v);
			}
			<Foo<T, I>>::put(&self.foo);
		}
	}
}

impl frame_system::Config for Runtime {
	type BlockWeights = ();
	type BlockLength = ();
	type DbWeight = ();
	type BaseCallFilter = frame_support::traits::Everything;
	type Origin = Origin;
	type Index = u64;
	type BlockNumber = u32;
	type Call = Call;
	type Hash = sp_runtime::testing::H256;
	type Hashing = sp_runtime::traits::BlakeTwo256;
	type AccountId = u64;
	type Lookup = sp_runtime::traits::IdentityLookup<Self::AccountId>;
	type Header = Header;
	type Event = Event;
	type BlockHashCount = ConstU32<250>;
	type Version = ();
	type PalletInfo = PalletInfo;
	type AccountData = ();
	type OnNewAccount = ();
	type OnKilledAccount = ();
	type SystemWeightInfo = ();
	type SS58Prefix = ();
	type OnSetCode = ();
	type MaxConsumers = ConstU32<16>;
}
impl pallet::Config for Runtime {
	type Event = Event;
	type SomeConst = ConstU64<10>;
	type Balance = u64;
}
impl pallet::Config<pallet::Instance2> for Runtime {
	type Event = Event;
	type SomeConst = ConstU64<10>;
	type Balance = u64;
}
impl pallet::Config<pallet::Instance3> for Runtime {
	type Event = Event;
	type SomeConst = ConstU64<10>;
	type Balance = u64;
}
impl pallet_old::Config for Runtime {
	type Event = Event;
	type SomeConst = ConstU64<10>;
	type Balance = u64;
}
impl pallet_old::Config<pallet_old::Instance2> for Runtime {
	type Event = Event;
	type SomeConst = ConstU64<10>;
	type Balance = u64;
}
impl pallet_old::Config<pallet_old::Instance3> for Runtime {
	type Event = Event;
	type SomeConst = ConstU64<10>;
	type Balance = u64;
}

pub type Header = sp_runtime::generic::Header<u32, sp_runtime::traits::BlakeTwo256>;
pub type Block = sp_runtime::generic::Block<Header, UncheckedExtrinsic>;
pub type UncheckedExtrinsic = sp_runtime::generic::UncheckedExtrinsic<u32, Call, (), ()>;

frame_support::construct_runtime!(
	pub enum Runtime where
		Block = Block,
		NodeBlock = Block,
		UncheckedExtrinsic = UncheckedExtrinsic
	{
		System: frame_system::{Pallet, Call, Event<T>},
		Example: pallet::{Pallet, Call, Event<T>, Config<T>, Storage},
		PalletOld: pallet_old::{Pallet, Call, Event<T>, Config<T>, Storage},
		Instance2Example: pallet::<Instance2>::{Pallet, Call, Event<T>, Config<T>, Storage},
		PalletOld2: pallet_old::<Instance2>::{Pallet, Call, Event<T>, Config<T>, Storage},
		Instance3Example: pallet::<Instance3>::{Pallet, Call, Event<T>, Config<T>, Storage},
		PalletOld3: pallet_old::<Instance3>::{Pallet, Call, Event<T>, Config<T>, Storage},
	}
);

#[cfg(test)]
mod test {
	use super::{pallet, pallet_old, Runtime};
	use codec::{Decode, Encode};
	use scale_info::{form::PortableForm, Variant};

	#[test]
	fn metadata() {
		let metadata = Runtime::metadata();
		let (pallets, types) = match metadata.1 {
			frame_support::metadata::RuntimeMetadata::V14(metadata) =>
				(metadata.pallets, metadata.types),
			_ => unreachable!(),
		};

		let get_enum_variants = |ty_id| match types.resolve(ty_id).map(|ty| ty.type_def()) {
			Some(ty) => match ty {
				scale_info::TypeDef::Variant(var) => var.variants(),
				_ => panic!("Expected variant type"),
			},
			_ => panic!("No type found"),
		};

		let assert_enum_variants = |vs1: &[Variant<PortableForm>],
		                            vs2: &[Variant<PortableForm>]| {
			assert_eq!(vs1.len(), vs2.len());
			for i in 0..vs1.len() {
				let v1 = &vs2[i];
				let v2 = &vs2[i];
				assert_eq!(v1.fields().len(), v2.fields().len());
				for f in 0..v1.fields().len() {
					let f1 = &v1.fields()[f];
					let f2 = &v2.fields()[f];
					pretty_assertions::assert_eq!(f1.name(), f2.name());
					pretty_assertions::assert_eq!(f1.ty(), f2.ty());
				}
			}
		};

		for i in vec![1, 3, 5].into_iter() {
			pretty_assertions::assert_eq!(pallets[i].storage, pallets[i + 1].storage);

			let call1_variants = get_enum_variants(pallets[i].calls.as_ref().unwrap().ty.id());
			let call2_variants = get_enum_variants(pallets[i + 1].calls.as_ref().unwrap().ty.id());
			assert_enum_variants(call1_variants, call2_variants);

			// event: check variants and fields but ignore the type name which will be different
			let event1_variants = get_enum_variants(pallets[i].event.as_ref().unwrap().ty.id());
			let event2_variants = get_enum_variants(pallets[i + 1].event.as_ref().unwrap().ty.id());
			assert_enum_variants(event1_variants, event2_variants);

			let err1 = get_enum_variants(pallets[i].error.as_ref().unwrap().ty.id())
				.iter()
				.filter(|v| v.name() == "__Ignore")
				.cloned()
				.collect::<Vec<_>>();
			let err2 = get_enum_variants(pallets[i + 1].error.as_ref().unwrap().ty.id())
				.iter()
				.filter(|v| v.name() == "__Ignore")
				.cloned()
				.collect::<Vec<_>>();
			assert_enum_variants(&err1, &err2);

			pretty_assertions::assert_eq!(pallets[i].constants, pallets[i + 1].constants);
		}
	}

	#[test]
	fn types() {
		assert_eq!(
			pallet_old::Event::<Runtime>::decode(
				&mut &pallet::Event::<Runtime>::Dummy(10).encode()[..]
			)
			.unwrap(),
			pallet_old::Event::<Runtime>::Dummy(10),
		);

		assert_eq!(
			pallet_old::Call::<Runtime>::decode(
				&mut &pallet::Call::<Runtime>::set_dummy { new_value: 10 }.encode()[..]
			)
			.unwrap(),
			pallet_old::Call::<Runtime>::set_dummy { new_value: 10 },
		);
	}
}<|MERGE_RESOLUTION|>--- conflicted
+++ resolved
@@ -15,13 +15,11 @@
 // See the License for the specific language governing permissions and
 // limitations under the License.
 
-<<<<<<< HEAD
 // Old macros don't support the flag `no-metadata-docs` so the result differs when the feature is
 // activated.
 #![cfg(not(feature = "no-metadata-docs"))]
-=======
+
 use frame_support::traits::{ConstU32, ConstU64};
->>>>>>> 7f68a8be
 
 mod pallet_old {
 	use frame_support::{

// This file is part of Substrate.

// Copyright (C) 2017-2021 Parity Technologies (UK) Ltd.
// SPDX-License-Identifier: Apache-2.0

// Licensed under the Apache License, Version 2.0 (the "License");
// you may not use this file except in compliance with the License.
// You may obtain a copy of the License at
//
// 	http://www.apache.org/licenses/LICENSE-2.0
//
// Unless required by applicable law or agreed to in writing, software
// distributed under the License is distributed on an "AS IS" BASIS,
// WITHOUT WARRANTIES OR CONDITIONS OF ANY KIND, either express or implied.
// See the License for the specific language governing permissions and
// limitations under the License.

//! # Staking Module
//!
//! The Staking module is used to manage funds at stake by network maintainers.
//!
//! - [`staking::Config`](./trait.Config.html)
//! - [`Call`](./enum.Call.html)
//! - [`Module`](./struct.Module.html)
//!
//! ## Overview
//!
//! The Staking module is the means by which a set of network maintainers (known as _authorities_ in
//! some contexts and _validators_ in others) are chosen based upon those who voluntarily place
//! funds under deposit. Under deposit, those funds are rewarded under normal operation but are held
//! at pain of _slash_ (expropriation) should the staked maintainer be found not to be discharging
//! its duties properly.
//!
//! ### Terminology
//! <!-- Original author of paragraph: @gavofyork -->
//!
//! - Staking: The process of locking up funds for some time, placing them at risk of slashing
//!   (loss) in order to become a rewarded maintainer of the network.
//! - Validating: The process of running a node to actively maintain the network, either by
//!   producing blocks or guaranteeing finality of the chain.
//! - Nominating: The process of placing staked funds behind one or more validators in order to
//!   share in any reward, and punishment, they take.
//! - Stash account: The account holding an owner's funds used for staking.
//! - Controller account: The account that controls an owner's funds for staking.
//! - Era: A (whole) number of sessions, which is the period that the validator set (and each
//!   validator's active nominator set) is recalculated and where rewards are paid out.
//! - Slash: The punishment of a staker by reducing its funds.
//!
//! ### Goals
//! <!-- Original author of paragraph: @gavofyork -->
//!
//! The staking system in Substrate NPoS is designed to make the following possible:
//!
//! - Stake funds that are controlled by a cold wallet.
//! - Withdraw some, or deposit more, funds without interrupting the role of an entity.
//! - Switch between roles (nominator, validator, idle) with minimal overhead.
//!
//! ### Scenarios
//!
//! #### Staking
//!
//! Almost any interaction with the Staking module requires a process of _**bonding**_ (also known
//! as being a _staker_). To become *bonded*, a fund-holding account known as the _stash account_,
//! which holds some or all of the funds that become frozen in place as part of the staking process,
//! is paired with an active **controller** account, which issues instructions on how they shall be
//! used.
//!
//! An account pair can become bonded using the [`bond`](./enum.Call.html#variant.bond) call.
//!
//! Stash accounts can change their associated controller using the
//! [`set_controller`](./enum.Call.html#variant.set_controller) call.
//!
//! There are three possible roles that any staked account pair can be in: `Validator`, `Nominator`
//! and `Idle` (defined in [`StakerStatus`](./enum.StakerStatus.html)). There are three
//! corresponding instructions to change between roles, namely:
//! [`validate`](./enum.Call.html#variant.validate),
//! [`nominate`](./enum.Call.html#variant.nominate), and [`chill`](./enum.Call.html#variant.chill).
//!
//! #### Validating
//!
//! A **validator** takes the role of either validating blocks or ensuring their finality,
//! maintaining the veracity of the network. A validator should avoid both any sort of malicious
//! misbehavior and going offline. Bonded accounts that state interest in being a validator do NOT
//! get immediately chosen as a validator. Instead, they are declared as a _candidate_ and they
//! _might_ get elected at the _next era_ as a validator. The result of the election is determined
//! by nominators and their votes.
//!
//! An account can become a validator candidate via the
//! [`validate`](./enum.Call.html#variant.validate) call.
//!
//! #### Nomination
//!
//! A **nominator** does not take any _direct_ role in maintaining the network, instead, it votes on
//! a set of validators  to be elected. Once interest in nomination is stated by an account, it
//! takes effect at the next election round. The funds in the nominator's stash account indicate the
//! _weight_ of its vote. Both the rewards and any punishment that a validator earns are shared
//! between the validator and its nominators. This rule incentivizes the nominators to NOT vote for
//! the misbehaving/offline validators as much as possible, simply because the nominators will also
//! lose funds if they vote poorly.
//!
//! An account can become a nominator via the [`nominate`](enum.Call.html#variant.nominate) call.
//!
//! #### Rewards and Slash
//!
//! The **reward and slashing** procedure is the core of the Staking module, attempting to _embrace
//! valid behavior_ while _punishing any misbehavior or lack of availability_.
//!
//! Rewards must be claimed for each era before it gets too old by `$HISTORY_DEPTH` using the
//! `payout_stakers` call. Any account can call `payout_stakers`, which pays the reward to the
//! validator as well as its nominators. Only the [`Config::MaxNominatorRewardedPerValidator`]
//! biggest stakers can claim their reward. This is to limit the i/o cost to mutate storage for each
//! nominator's account.
//!
//! Slashing can occur at any point in time, once misbehavior is reported. Once slashing is
//! determined, a value is deducted from the balance of the validator and all the nominators who
//! voted for this validator (values are deducted from the _stash_ account of the slashed entity).
//!
//! Slashing logic is further described in the documentation of the `slashing` module.
//!
//! Similar to slashing, rewards are also shared among a validator and its associated nominators.
//! Yet, the reward funds are not always transferred to the stash account and can be configured. See
//! [Reward Calculation](#reward-calculation) for more details.
//!
//! #### Chilling
//!
//! Finally, any of the roles above can choose to step back temporarily and just chill for a while.
//! This means that if they are a nominator, they will not be considered as voters anymore and if
//! they are validators, they will no longer be a candidate for the next election.
//!
//! An account can step back via the [`chill`](enum.Call.html#variant.chill) call.
//!
//! ### Session managing
//!
//! The module implement the trait `SessionManager`. Which is the only API to query new validator
//! set and allowing these validator set to be rewarded once their era is ended.
//!
//! ## Interface
//!
//! ### Dispatchable Functions
//!
//! The dispatchable functions of the Staking module enable the steps needed for entities to accept
//! and change their role, alongside some helper functions to get/set the metadata of the module.
//!
//! ### Public Functions
//!
//! The Staking module contains many public storage items and (im)mutable functions.
//!
//! ## Usage
//!
//! ### Example: Rewarding a validator by id.
//!
//! ```
//! use frame_support::{decl_module, dispatch};
//! use frame_system::ensure_signed;
//! use pallet_staking::{self as staking};
//!
//! pub trait Config: staking::Config {}
//!
//! decl_module! {
//!     pub struct Module<T: Config> for enum Call where origin: T::Origin {
//!         /// Reward a validator.
//!         #[weight = 0]
//!         pub fn reward_myself(origin) -> dispatch::DispatchResult {
//!             let reported = ensure_signed(origin)?;
//!             <staking::Module<T>>::reward_by_ids(vec![(reported, 10)]);
//!             Ok(())
//!         }
//!     }
//! }
//! # fn main() { }
//! ```
//!
//! ## Implementation Details
//!
//! ### Era payout
//!
//! The era payout is computed using yearly inflation curve defined at
//! [`T::RewardCurve`](./trait.Config.html#associatedtype.RewardCurve) as such:
//!
//! ```nocompile
//! staker_payout = yearly_inflation(npos_token_staked / total_tokens) * total_tokens / era_per_year
//! ```
//! This payout is used to reward stakers as defined in next section
//!
//! ```nocompile
//! remaining_payout = max_yearly_inflation * total_tokens / era_per_year - staker_payout
//! ```
//! The remaining reward is send to the configurable end-point
//! [`T::RewardRemainder`](./trait.Config.html#associatedtype.RewardRemainder).
//!
//! ### Reward Calculation
//!
//! Validators and nominators are rewarded at the end of each era. The total reward of an era is
//! calculated using the era duration and the staking rate (the total amount of tokens staked by
//! nominators and validators, divided by the total token supply). It aims to incentivize toward a
//! defined staking rate. The full specification can be found
//! [here](https://research.web3.foundation/en/latest/polkadot/Token%20Economics.html#inflation-model).
//!
//! Total reward is split among validators and their nominators depending on the number of points
//! they received during the era. Points are added to a validator using
//! [`reward_by_ids`](./enum.Call.html#variant.reward_by_ids) or
//! [`reward_by_indices`](./enum.Call.html#variant.reward_by_indices).
//!
//! [`Module`](./struct.Module.html) implements
//! [`pallet_authorship::EventHandler`](../pallet_authorship/trait.EventHandler.html) to add reward
//! points to block producer and block producer of referenced uncles.
//!
//! The validator and its nominator split their reward as following:
//!
//! The validator can declare an amount, named
//! [`commission`](./struct.ValidatorPrefs.html#structfield.commission), that does not get shared
//! with the nominators at each reward payout through its
//! [`ValidatorPrefs`](./struct.ValidatorPrefs.html). This value gets deducted from the total reward
//! that is paid to the validator and its nominators. The remaining portion is split among the
//! validator and all of the nominators that nominated the validator, proportional to the value
//! staked behind this validator (_i.e._ dividing the
//! [`own`](./struct.Exposure.html#structfield.own) or
//! [`others`](./struct.Exposure.html#structfield.others) by
//! [`total`](./struct.Exposure.html#structfield.total) in [`Exposure`](./struct.Exposure.html)).
//!
//! All entities who receive a reward have the option to choose their reward destination through the
//! [`Payee`](./struct.Payee.html) storage item (see
//! [`set_payee`](enum.Call.html#variant.set_payee)), to be one of the following:
//!
//! - Controller account, (obviously) not increasing the staked value.
//! - Stash account, not increasing the staked value.
//! - Stash account, also increasing the staked value.
//!
//! ### Additional Fund Management Operations
//!
//! Any funds already placed into stash can be the target of the following operations:
//!
//! The controller account can free a portion (or all) of the funds using the
//! [`unbond`](enum.Call.html#variant.unbond) call. Note that the funds are not immediately
//! accessible. Instead, a duration denoted by
//! [`BondingDuration`](./trait.Config.html#associatedtype.BondingDuration) (in number of eras) must
//! pass until the funds can actually be removed. Once the `BondingDuration` is over, the
//! [`withdraw_unbonded`](./enum.Call.html#variant.withdraw_unbonded) call can be used to actually
//! withdraw the funds.
//!
//! Note that there is a limitation to the number of fund-chunks that can be scheduled to be
//! unlocked in the future via [`unbond`](enum.Call.html#variant.unbond). In case this maximum
//! (`MAX_UNLOCKING_CHUNKS`) is reached, the bonded account _must_ first wait until a successful
//! call to `withdraw_unbonded` to remove some of the chunks.
//!
//! ### Election Algorithm
//!
//! The current election algorithm is implemented based on Phragmén. The reference implementation
//! can be found [here](https://github.com/w3f/consensus/tree/master/NPoS).
//!
//! The election algorithm, aside from electing the validators with the most stake value and votes,
//! tries to divide the nominator votes among candidates in an equal manner. To further assure this,
//! an optional post-processing can be applied that iteratively normalizes the nominator staked
//! values until the total difference among votes of a particular nominator are less than a
//! threshold.
//!
//! ## GenesisConfig
//!
//! The Staking module depends on the [`GenesisConfig`](./struct.GenesisConfig.html). The
//! `GenesisConfig` is optional and allow to set some initial stakers.
//!
//! ## Related Modules
//!
//! - [Balances](../pallet_balances/index.html): Used to manage values at stake.
//! - [Session](../pallet_session/index.html): Used to manage sessions. Also, a list of new
//!   validators is stored in the Session module's `Validators` at the end of each era.

#![recursion_limit = "128"]
#![cfg_attr(not(feature = "std"), no_std)]

#[cfg(test)]
mod mock;
#[cfg(test)]
mod tests;
#[cfg(any(feature = "runtime-benchmarks", test))]
pub mod testing_utils;
#[cfg(any(feature = "runtime-benchmarks", test))]
pub mod benchmarking;

pub mod slashing;
pub mod offchain_election;
pub mod inflation;
pub mod weights;

use sp_std::{
	result,
	prelude::*,
	collections::btree_map::BTreeMap,
	convert::{TryInto, From},
	mem::size_of,
};
use codec::{HasCompact, Encode, Decode};
use frame_support::{
	decl_module, decl_event, decl_storage, ensure, decl_error,
	weights::{Weight, constants::{WEIGHT_PER_MICROS, WEIGHT_PER_NANOS}},
	storage::IterableStorageMap,
	dispatch::{
		DispatchResult, DispatchResultWithPostInfo, DispatchErrorWithPostInfo,
		WithPostDispatchInfo,
	},
	traits::{
		Currency, LockIdentifier, LockableCurrency, WithdrawReasons, OnUnbalanced, Imbalance, Get,
		UnixTime, EstimateNextNewSession, EnsureOrigin, CurrencyToVote, IsSubType,
	}
};
use pallet_session::historical;
use sp_runtime::{
	Percent, Perbill, PerU16, RuntimeDebug, DispatchError,
	curve::PiecewiseLinear,
	traits::{
		Convert, Zero, StaticLookup, CheckedSub, Saturating, SaturatedConversion,
		AtLeast32BitUnsigned, Dispatchable,
	},
	transaction_validity::{
		TransactionValidityError, TransactionValidity, ValidTransaction, InvalidTransaction,
		TransactionSource, TransactionPriority,
	},
};
use sp_staking::{
	SessionIndex,
	offence::{OnOffenceHandler, OffenceDetails, Offence, ReportOffence, OffenceError},
};
#[cfg(feature = "std")]
use sp_runtime::{Serialize, Deserialize};
use frame_system::{
	self as system, ensure_signed, ensure_root, ensure_none,
	offchain::SendTransactionTypes,
};
use sp_npos_elections::{
	ExtendedBalance, Assignment, ElectionScore, ElectionResult as PrimitiveElectionResult,
	to_supports, EvaluateSupport, seq_phragmen, generate_solution_type, is_score_better, Supports,
	VoteWeight, CompactSolution, PerThing128,
};
use sp_election_providers::ElectionProvider;
pub use weights::WeightInfo;

const STAKING_ID: LockIdentifier = *b"staking ";
<<<<<<< HEAD
pub(crate) const LOG_TARGET: &'static str = "staking";
=======
pub(crate) const LOG_TARGET: &'static str = "runtime::staking";
>>>>>>> e5e8197f

// syntactic sugar for logging.
#[macro_export]
macro_rules! log {
	($level:tt, $patter:expr $(, $values:expr)* $(,)?) => {
		log::$level!(
			target: crate::LOG_TARGET,
			concat!("💸 ", $patter) $(, $values)*
		)
	};
}

/// Data type used to index nominators in the compact type
pub type NominatorIndex = u32;

/// Data type used to index validators in the compact type.
pub type ValidatorIndex = u16;

// Ensure the size of both ValidatorIndex and NominatorIndex. They both need to be well below usize.
static_assertions::const_assert!(size_of::<ValidatorIndex>() <= size_of::<usize>());
static_assertions::const_assert!(size_of::<NominatorIndex>() <= size_of::<usize>());
static_assertions::const_assert!(size_of::<ValidatorIndex>() <= size_of::<u32>());
static_assertions::const_assert!(size_of::<NominatorIndex>() <= size_of::<u32>());

/// Maximum number of stakers that can be stored in a snapshot.
pub(crate) const MAX_VALIDATORS: usize = ValidatorIndex::max_value() as usize;
pub(crate) const MAX_NOMINATORS: usize = NominatorIndex::max_value() as usize;
pub const MAX_NOMINATIONS: usize =
	<CompactAssignments as sp_npos_elections::CompactSolution>::LIMIT;

pub const MAX_UNLOCKING_CHUNKS: usize = 32;

/// Counter for the number of eras that have passed.
pub type EraIndex = u32;

/// Counter for the number of "reward" points earned by a given validator.
pub type RewardPoint = u32;

// Note: Maximum nomination limit is set here -- 16.
generate_solution_type!(
	#[compact]
	pub struct CompactAssignments::<NominatorIndex, ValidatorIndex, OffchainAccuracy>(16)
);

/// Accuracy used for on-chain election.
pub type ChainAccuracy = Perbill;

/// Accuracy used for off-chain election. This better be small.
pub type OffchainAccuracy = PerU16;

/// The balance type of this module.
pub type BalanceOf<T> =
	<<T as Config>::Currency as Currency<<T as frame_system::Config>::AccountId>>::Balance;

type PositiveImbalanceOf<T> = <<T as Config>::Currency as Currency<
	<T as frame_system::Config>::AccountId,
>>::PositiveImbalance;
type NegativeImbalanceOf<T> = <<T as Config>::Currency as Currency<
	<T as frame_system::Config>::AccountId,
>>::NegativeImbalance;

/// Information regarding the active era (era in used in session).
#[derive(Encode, Decode, RuntimeDebug)]
pub struct ActiveEraInfo {
	/// Index of era.
	pub index: EraIndex,
	/// Moment of start expressed as millisecond from `$UNIX_EPOCH`.
	///
	/// Start can be none if start hasn't been set for the era yet,
	/// Start is set on the first on_finalize of the era to guarantee usage of `Time`.
	start: Option<u64>,
}

/// Reward points of an era. Used to split era total payout between validators.
///
/// This points will be used to reward validators and their respective nominators.
#[derive(PartialEq, Encode, Decode, Default, RuntimeDebug)]
pub struct EraRewardPoints<AccountId: Ord> {
	/// Total number of points. Equals the sum of reward points for each validator.
	total: RewardPoint,
	/// The reward points earned by a given validator.
	individual: BTreeMap<AccountId, RewardPoint>,
}

/// Indicates the initial status of the staker.
#[derive(RuntimeDebug)]
#[cfg_attr(feature = "std", derive(Serialize, Deserialize))]
pub enum StakerStatus<AccountId> {
	/// Chilling.
	Idle,
	/// Declared desire in validating or already participating in it.
	Validator,
	/// Nominating for a group of other stakers.
	Nominator(Vec<AccountId>),
}

/// A destination account for payment.
#[derive(PartialEq, Eq, Copy, Clone, Encode, Decode, RuntimeDebug)]
pub enum RewardDestination<AccountId> {
	/// Pay into the stash account, increasing the amount at stake accordingly.
	Staked,
	/// Pay into the stash account, not increasing the amount at stake.
	Stash,
	/// Pay into the controller account.
	Controller,
	/// Pay into a specified account.
	Account(AccountId),
}

impl<AccountId> Default for RewardDestination<AccountId> {
	fn default() -> Self {
		RewardDestination::Staked
	}
}

/// Preference of what happens regarding validation.
#[derive(PartialEq, Eq, Clone, Encode, Decode, RuntimeDebug)]
pub struct ValidatorPrefs {
	/// Reward that validator takes up-front; only the rest is split between themselves and
	/// nominators.
	#[codec(compact)]
	pub commission: Perbill,
	/// Whether or not this validator is accepting more nominations. If `true`, then no nominator
	/// who is not already nominating this validator may nominate them. By default, validators
	/// are accepting nominations.
	pub blocked: bool,
}

impl Default for ValidatorPrefs {
	fn default() -> Self {
		ValidatorPrefs {
			commission: Default::default(),
			blocked: false,
		}
	}
}

/// Just a Balance/BlockNumber tuple to encode when a chunk of funds will be unlocked.
#[derive(PartialEq, Eq, Clone, Encode, Decode, RuntimeDebug)]
pub struct UnlockChunk<Balance: HasCompact> {
	/// Amount of funds to be unlocked.
	#[codec(compact)]
	value: Balance,
	/// Era number at which point it'll be unlocked.
	#[codec(compact)]
	era: EraIndex,
}

/// The ledger of a (bonded) stash.
#[derive(PartialEq, Eq, Clone, Encode, Decode, RuntimeDebug)]
pub struct StakingLedger<AccountId, Balance: HasCompact> {
	/// The stash account whose balance is actually locked and at stake.
	pub stash: AccountId,
	/// The total amount of the stash's balance that we are currently accounting for.
	/// It's just `active` plus all the `unlocking` balances.
	#[codec(compact)]
	pub total: Balance,
	/// The total amount of the stash's balance that will be at stake in any forthcoming
	/// rounds.
	#[codec(compact)]
	pub active: Balance,
	/// Any balance that is becoming free, which may eventually be transferred out
	/// of the stash (assuming it doesn't get slashed first).
	pub unlocking: Vec<UnlockChunk<Balance>>,
	/// List of eras for which the stakers behind a validator have claimed rewards. Only updated
	/// for validators.
	pub claimed_rewards: Vec<EraIndex>,
}

impl<
	AccountId,
	Balance: HasCompact + Copy + Saturating + AtLeast32BitUnsigned,
> StakingLedger<AccountId, Balance> {
	/// Remove entries from `unlocking` that are sufficiently old and reduce the
	/// total by the sum of their balances.
	fn consolidate_unlocked(self, current_era: EraIndex) -> Self {
		let mut total = self.total;
		let unlocking = self.unlocking.into_iter()
			.filter(|chunk| if chunk.era > current_era {
				true
			} else {
				total = total.saturating_sub(chunk.value);
				false
			})
			.collect();

		Self {
			stash: self.stash,
			total,
			active: self.active,
			unlocking,
			claimed_rewards: self.claimed_rewards
		}
	}

	/// Re-bond funds that were scheduled for unlocking.
	fn rebond(mut self, value: Balance) -> Self {
		let mut unlocking_balance: Balance = Zero::zero();

		while let Some(last) = self.unlocking.last_mut() {
			if unlocking_balance + last.value <= value {
				unlocking_balance += last.value;
				self.active += last.value;
				self.unlocking.pop();
			} else {
				let diff = value - unlocking_balance;

				unlocking_balance += diff;
				self.active += diff;
				last.value -= diff;
			}

			if unlocking_balance >= value {
				break
			}
		}

		self
	}
}

impl<AccountId, Balance> StakingLedger<AccountId, Balance> where
	Balance: AtLeast32BitUnsigned + Saturating + Copy,
{
	/// Slash the validator for a given amount of balance. This can grow the value
	/// of the slash in the case that the validator has less than `minimum_balance`
	/// active funds. Returns the amount of funds actually slashed.
	///
	/// Slashes from `active` funds first, and then `unlocking`, starting with the
	/// chunks that are closest to unlocking.
	fn slash(
		&mut self,
		mut value: Balance,
		minimum_balance: Balance,
	) -> Balance {
		let pre_total = self.total;
		let total = &mut self.total;
		let active = &mut self.active;

		let slash_out_of = |
			total_remaining: &mut Balance,
			target: &mut Balance,
			value: &mut Balance,
		| {
			let mut slash_from_target = (*value).min(*target);

			if !slash_from_target.is_zero() {
				*target -= slash_from_target;

				// don't leave a dust balance in the staking system.
				if *target <= minimum_balance {
					slash_from_target += *target;
					*value += sp_std::mem::replace(target, Zero::zero());
				}

				*total_remaining = total_remaining.saturating_sub(slash_from_target);
				*value -= slash_from_target;
			}
		};

		slash_out_of(total, active, &mut value);

		let i = self.unlocking.iter_mut()
			.map(|chunk| {
				slash_out_of(total, &mut chunk.value, &mut value);
				chunk.value
			})
			.take_while(|value| value.is_zero()) // take all fully-consumed chunks out.
			.count();

		// kill all drained chunks.
		let _ = self.unlocking.drain(..i);

		pre_total.saturating_sub(*total)
	}
}

/// A record of the nominations made by a specific account.
#[derive(PartialEq, Eq, Clone, Encode, Decode, RuntimeDebug)]
pub struct Nominations<AccountId> {
	/// The targets of nomination.
	pub targets: Vec<AccountId>,
	/// The era the nominations were submitted.
	///
	/// Except for initial nominations which are considered submitted at era 0.
	pub submitted_in: EraIndex,
	/// Whether the nominations have been suppressed. This can happen due to slashing of the
	/// validators, or other events that might invalidate the nomination.
	///
	/// NOTE: this for future proofing and is thus far not used.
	pub suppressed: bool,
}

/// The amount of exposure (to slashing) than an individual nominator has.
#[derive(PartialEq, Eq, PartialOrd, Ord, Clone, Encode, Decode, RuntimeDebug)]
pub struct IndividualExposure<AccountId, Balance: HasCompact> {
	/// The stash account of the nominator in question.
	pub who: AccountId,
	/// Amount of funds exposed.
	#[codec(compact)]
	pub value: Balance,
}

/// A snapshot of the stake backing a single validator in the system.
#[derive(PartialEq, Eq, PartialOrd, Ord, Clone, Encode, Decode, Default, RuntimeDebug)]
pub struct Exposure<AccountId, Balance: HasCompact> {
	/// The total balance backing this validator.
	#[codec(compact)]
	pub total: Balance,
	/// The validator's own stash that is exposed.
	#[codec(compact)]
	pub own: Balance,
	/// The portions of nominators stashes that are exposed.
	pub others: Vec<IndividualExposure<AccountId, Balance>>,
}

/// A pending slash record. The value of the slash has been computed but not applied yet,
/// rather deferred for several eras.
#[derive(Encode, Decode, Default, RuntimeDebug)]
pub struct UnappliedSlash<AccountId, Balance: HasCompact> {
	/// The stash ID of the offending validator.
	validator: AccountId,
	/// The validator's own slash.
	own: Balance,
	/// All other slashed stakers and amounts.
	others: Vec<(AccountId, Balance)>,
	/// Reporters of the offence; bounty payout recipients.
	reporters: Vec<AccountId>,
	/// The amount of payout.
	payout: Balance,
}

/// Indicate how an election round was computed.
#[derive(PartialEq, Eq, Clone, Copy, Encode, Decode, RuntimeDebug)]
pub enum ElectionCompute {
	/// Result was forcefully computed on chain at the end of the session.
	OnChain,
	/// Result was submitted and accepted to the chain via a signed transaction.
	Signed,
	/// Result was submitted and accepted to the chain via an unsigned transaction (by an
	/// authority).
	Unsigned,
}

/// The result of an election round.
#[derive(PartialEq, Eq, Clone, Encode, Decode, RuntimeDebug)]
pub struct ElectionResult<AccountId, Balance: HasCompact> {
	/// Flat list of validators who have been elected.
	elected_stashes: Vec<AccountId>,
	/// Flat list of new exposures, to be updated in the [`Exposure`] storage.
	exposures: Vec<(AccountId, Exposure<AccountId, Balance>)>,
	/// Type of the result. This is kept on chain only to track and report the best score's
	/// submission type. An optimisation could remove this.
	compute: ElectionCompute,
}

/// The status of the upcoming (offchain) election.
#[derive(PartialEq, Eq, Clone, Encode, Decode, RuntimeDebug)]
pub enum ElectionStatus<BlockNumber> {
	/// Nothing has and will happen for now. submission window is not open.
	Closed,
	/// The submission window has been open since the contained block number.
	Open(BlockNumber),
}

/// Some indications about the size of the election. This must be submitted with the solution.
///
/// Note that these values must reflect the __total__ number, not only those that are present in the
/// solution. In short, these should be the same size as the size of the values dumped in
/// `SnapshotValidators` and `SnapshotNominators`.
#[derive(PartialEq, Eq, Clone, Copy, Encode, Decode, RuntimeDebug, Default)]
pub struct ElectionSize {
	/// Number of validators in the snapshot of the current election round.
	#[codec(compact)]
	pub validators: ValidatorIndex,
	/// Number of nominators in the snapshot of the current election round.
	#[codec(compact)]
	pub nominators: NominatorIndex,
}


impl<BlockNumber: PartialEq> ElectionStatus<BlockNumber> {
	pub fn is_open_at(&self, n: BlockNumber) -> bool {
		*self == Self::Open(n)
	}

	pub fn is_closed(&self) -> bool {
		match self {
			Self::Closed => true,
			_ => false
		}
	}

	pub fn is_open(&self) -> bool {
		!self.is_closed()
	}
}

impl<BlockNumber> Default for ElectionStatus<BlockNumber> {
	fn default() -> Self {
		Self::Closed
	}
}

/// Means for interacting with a specialized version of the `session` trait.
///
/// This is needed because `Staking` sets the `ValidatorIdOf` of the `pallet_session::Config`
pub trait SessionInterface<AccountId>: frame_system::Config {
	/// Disable a given validator by stash ID.
	///
	/// Returns `true` if new era should be forced at the end of this session.
	/// This allows preventing a situation where there is too many validators
	/// disabled and block production stalls.
	fn disable_validator(validator: &AccountId) -> Result<bool, ()>;
	/// Get the validators from session.
	fn validators() -> Vec<AccountId>;
	/// Prune historical session tries up to but not including the given index.
	fn prune_historical_up_to(up_to: SessionIndex);
}

impl<T: Config> SessionInterface<<T as frame_system::Config>::AccountId> for T where
	T: pallet_session::Config<ValidatorId = <T as frame_system::Config>::AccountId>,
	T: pallet_session::historical::Config<
		FullIdentification = Exposure<<T as frame_system::Config>::AccountId, BalanceOf<T>>,
		FullIdentificationOf = ExposureOf<T>,
	>,
	T::SessionHandler: pallet_session::SessionHandler<<T as frame_system::Config>::AccountId>,
	T::SessionManager: pallet_session::SessionManager<<T as frame_system::Config>::AccountId>,
	T::ValidatorIdOf:
		Convert<<T as frame_system::Config>::AccountId, Option<<T as frame_system::Config>::AccountId>>,
{
	fn disable_validator(validator: &<T as frame_system::Config>::AccountId) -> Result<bool, ()> {
		<pallet_session::Module<T>>::disable(validator)
	}

	fn validators() -> Vec<<T as frame_system::Config>::AccountId> {
		<pallet_session::Module<T>>::validators()
	}

	fn prune_historical_up_to(up_to: SessionIndex) {
		<pallet_session::historical::Module<T>>::prune_up_to(up_to);
	}
}

pub trait Config: frame_system::Config + SendTransactionTypes<Call<Self>> {
	/// The staking balance.
	type Currency: LockableCurrency<Self::AccountId, Moment = Self::BlockNumber>;

	/// Time used for computing era duration.
	///
	/// It is guaranteed to start being called from the first `on_finalize`. Thus value at genesis
	/// is not used.
	type UnixTime: UnixTime;

	/// Convert a balance into a number used for election calculation. This must fit into a `u64`
	/// but is allowed to be sensibly lossy. The `u64` is used to communicate with the
	/// [`sp_npos_elections`] crate which accepts u64 numbers and does operations in 128.
	/// Consequently, the backward convert is used convert the u128s from sp-elections back to a
	/// [`BalanceOf`].
	type CurrencyToVote: CurrencyToVote<BalanceOf<Self>>;

	/// Something that provides the election functionality.
	type ElectionProvider: sp_election_providers::ElectionProvider<
		Self::AccountId,
		Self::BlockNumber,
		// we only accept an election provider that has staking as data provider.
		DataProvider = Module<Self>,
	>;

	/// Tokens have been minted and are unused for validator-reward.
	/// See [Era payout](./index.html#era-payout).
	type RewardRemainder: OnUnbalanced<NegativeImbalanceOf<Self>>;

	/// The overarching event type.
	type Event: From<Event<Self>> + Into<<Self as frame_system::Config>::Event>;

	/// Handler for the unbalanced reduction when slashing a staker.
	type Slash: OnUnbalanced<NegativeImbalanceOf<Self>>;

	/// Handler for the unbalanced increment when rewarding a staker.
	type Reward: OnUnbalanced<PositiveImbalanceOf<Self>>;

	/// Number of sessions per era.
	type SessionsPerEra: Get<SessionIndex>;

	/// Number of eras that staked funds must remain bonded for.
	type BondingDuration: Get<EraIndex>;

	/// Number of eras that slashes are deferred by, after computation.
	///
	/// This should be less than the bonding duration. Set to 0 if slashes
	/// should be applied immediately, without opportunity for intervention.
	type SlashDeferDuration: Get<EraIndex>;

	/// The origin which can cancel a deferred slash. Root can always do this.
	type SlashCancelOrigin: EnsureOrigin<Self::Origin>;

	/// Interface for interacting with a session module.
	type SessionInterface: self::SessionInterface<Self::AccountId>;

	/// The NPoS reward curve used to define yearly inflation.
	/// See [Era payout](./index.html#era-payout).
	type RewardCurve: Get<&'static PiecewiseLinear<'static>>;

	/// Something that can estimate the next session change, accurately or as a best effort guess.
	type NextNewSession: EstimateNextNewSession<Self::BlockNumber>;

	/// The number of blocks before the end of the era from which election submissions are allowed.
	///
	/// Setting this to zero will disable the offchain compute and only on-chain seq-phragmen will
	/// be used.
	///
	/// This is bounded by being within the last session. Hence, setting it to a value more than the
	/// length of a session will be pointless.
	type ElectionLookahead: Get<Self::BlockNumber>;

	/// The overarching call type.
	type Call: Dispatchable + From<Call<Self>> + IsSubType<Call<Self>> + Clone;

	/// Maximum number of balancing iterations to run in the offchain submission.
	///
	/// If set to 0, balance_solution will not be executed at all.
	type MaxIterations: Get<u32>;

	/// The threshold of improvement that should be provided for a new solution to be accepted.
	type MinSolutionScoreBump: Get<Perbill>;

	/// The maximum number of nominators rewarded for each validator.
	///
	/// For each validator only the `$MaxNominatorRewardedPerValidator` biggest stakers can claim
	/// their reward. This used to limit the i/o cost for the nominator payout.
	type MaxNominatorRewardedPerValidator: Get<u32>;

	/// A configuration for base priority of unsigned transactions.
	///
	/// This is exposed so that it can be tuned for particular runtime, when
	/// multiple pallets send unsigned transactions.
	type UnsignedPriority: Get<TransactionPriority>;

	/// Maximum weight that the unsigned transaction can have.
	///
	/// Chose this value with care. On one hand, it should be as high as possible, so the solution
	/// can contain as many nominators/validators as possible. On the other hand, it should be small
	/// enough to fit in the block.
	type OffchainSolutionWeightLimit: Get<Weight>;

	/// Weight information for extrinsics in this pallet.
	type WeightInfo: WeightInfo;
}

/// Mode of era-forcing.
#[derive(Copy, Clone, PartialEq, Eq, Encode, Decode, RuntimeDebug)]
#[cfg_attr(feature = "std", derive(Serialize, Deserialize))]
pub enum Forcing {
	/// Not forcing anything - just let whatever happen.
	NotForcing,
	/// Force a new era, then reset to `NotForcing` as soon as it is done.
	ForceNew,
	/// Avoid a new era indefinitely.
	ForceNone,
	/// Force a new era at the end of all sessions indefinitely.
	ForceAlways,
}

impl Default for Forcing {
	fn default() -> Self {
		Forcing::NotForcing
	}
}

// A value placed in storage that represents the current version of the Staking storage. This value
// is used by the `on_runtime_upgrade` logic to determine whether we run storage migration logic.
// This should match directly with the semantic versions of the Rust crate.
#[derive(Encode, Decode, Clone, Copy, PartialEq, Eq, RuntimeDebug)]
enum Releases {
	V1_0_0Ancient,
	V2_0_0,
	V3_0_0,
	V4_0_0,
	V5_0_0,
}

impl Default for Releases {
	fn default() -> Self {
		Releases::V5_0_0
	}
}

decl_storage! {
	trait Store for Module<T: Config> as Staking {
		/// Number of eras to keep in history.
		///
		/// Information is kept for eras in `[current_era - history_depth; current_era]`.
		///
		/// Must be more than the number of eras delayed by session otherwise. I.e. active era must
		/// always be in history. I.e. `active_era > current_era - history_depth` must be
		/// guaranteed.
		HistoryDepth get(fn history_depth) config(): u32 = 84;

		/// The ideal number of staking participants.
		pub ValidatorCount get(fn validator_count) config(): u32;

		/// Minimum number of staking participants before emergency conditions are imposed.
		pub MinimumValidatorCount get(fn minimum_validator_count) config(): u32;

		/// Any validators that may never be slashed or forcibly kicked. It's a Vec since they're
		/// easy to initialize and the performance hit is minimal (we expect no more than four
		/// invulnerables) and restricted to testnets.
		pub Invulnerables get(fn invulnerables) config(): Vec<T::AccountId>;

		/// Map from all locked "stash" accounts to the controller account.
		pub Bonded get(fn bonded): map hasher(twox_64_concat) T::AccountId => Option<T::AccountId>;

		/// Map from all (unlocked) "controller" accounts to the info regarding the staking.
		pub Ledger get(fn ledger):
			map hasher(blake2_128_concat) T::AccountId
			=> Option<StakingLedger<T::AccountId, BalanceOf<T>>>;

		/// Where the reward payment should be made. Keyed by stash.
		pub Payee get(fn payee): map hasher(twox_64_concat) T::AccountId => RewardDestination<T::AccountId>;

		/// The map from (wannabe) validator stash key to the preferences of that validator.
		pub Validators get(fn validators):
			map hasher(twox_64_concat) T::AccountId => ValidatorPrefs;

		/// The map from nominator stash key to the set of stash keys of all validators to nominate.
		pub Nominators get(fn nominators):
			map hasher(twox_64_concat) T::AccountId => Option<Nominations<T::AccountId>>;

		/// The current era index.
		///
		/// This is the latest planned era, depending on how the Session pallet queues the validator
		/// set, it might be active or not.
		pub CurrentEra get(fn current_era): Option<EraIndex>;

		/// The active era information, it holds index and start.
		///
		/// The active era is the era being currently rewarded. Validator set of this era must be
		/// equal to [`SessionInterface::validators`].
		pub ActiveEra get(fn active_era): Option<ActiveEraInfo>;

		/// The session index at which the era start for the last `HISTORY_DEPTH` eras.
		///
		/// Note: This tracks the starting session (i.e. session index when era start being active)
		/// for the eras in `[CurrentEra - HISTORY_DEPTH, CurrentEra]`.
		pub ErasStartSessionIndex get(fn eras_start_session_index):
			map hasher(twox_64_concat) EraIndex => Option<SessionIndex>;

		/// Exposure of validator at era.
		///
		/// This is keyed first by the era index to allow bulk deletion and then the stash account.
		///
		/// Is it removed after `HISTORY_DEPTH` eras.
		/// If stakers hasn't been set or has been removed then empty exposure is returned.
		pub ErasStakers get(fn eras_stakers):
			double_map hasher(twox_64_concat) EraIndex, hasher(twox_64_concat) T::AccountId
			=> Exposure<T::AccountId, BalanceOf<T>>;

		/// Clipped Exposure of validator at era.
		///
		/// This is similar to [`ErasStakers`] but number of nominators exposed is reduced to the
		/// `T::MaxNominatorRewardedPerValidator` biggest stakers.
		/// (Note: the field `total` and `own` of the exposure remains unchanged).
		/// This is used to limit the i/o cost for the nominator payout.
		///
		/// This is keyed fist by the era index to allow bulk deletion and then the stash account.
		///
		/// Is it removed after `HISTORY_DEPTH` eras.
		/// If stakers hasn't been set or has been removed then empty exposure is returned.
		pub ErasStakersClipped get(fn eras_stakers_clipped):
			double_map hasher(twox_64_concat) EraIndex, hasher(twox_64_concat) T::AccountId
			=> Exposure<T::AccountId, BalanceOf<T>>;

		/// Similar to `ErasStakers`, this holds the preferences of validators.
		///
		/// This is keyed first by the era index to allow bulk deletion and then the stash account.
		///
		/// Is it removed after `HISTORY_DEPTH` eras.
		// If prefs hasn't been set or has been removed then 0 commission is returned.
		pub ErasValidatorPrefs get(fn eras_validator_prefs):
			double_map hasher(twox_64_concat) EraIndex, hasher(twox_64_concat) T::AccountId
			=> ValidatorPrefs;

		/// The total validator era payout for the last `HISTORY_DEPTH` eras.
		///
		/// Eras that haven't finished yet or has been removed doesn't have reward.
		pub ErasValidatorReward get(fn eras_validator_reward):
			map hasher(twox_64_concat) EraIndex => Option<BalanceOf<T>>;

		/// Rewards for the last `HISTORY_DEPTH` eras.
		/// If reward hasn't been set or has been removed then 0 reward is returned.
		pub ErasRewardPoints get(fn eras_reward_points):
			map hasher(twox_64_concat) EraIndex => EraRewardPoints<T::AccountId>;

		/// The total amount staked for the last `HISTORY_DEPTH` eras.
		/// If total hasn't been set or has been removed then 0 stake is returned.
		pub ErasTotalStake get(fn eras_total_stake):
			map hasher(twox_64_concat) EraIndex => BalanceOf<T>;

		/// Mode of era forcing.
		pub ForceEra get(fn force_era) config(): Forcing;

		/// The percentage of the slash that is distributed to reporters.
		///
		/// The rest of the slashed value is handled by the `Slash`.
		pub SlashRewardFraction get(fn slash_reward_fraction) config(): Perbill;

		/// The amount of currency given to reporters of a slash event which was
		/// canceled by extraordinary circumstances (e.g. governance).
		pub CanceledSlashPayout get(fn canceled_payout) config(): BalanceOf<T>;

		/// All unapplied slashes that are queued for later.
		pub UnappliedSlashes:
			map hasher(twox_64_concat) EraIndex => Vec<UnappliedSlash<T::AccountId, BalanceOf<T>>>;

		/// A mapping from still-bonded eras to the first session index of that era.
		///
		/// Must contains information for eras for the range:
		/// `[active_era - bounding_duration; active_era]`
		BondedEras: Vec<(EraIndex, SessionIndex)>;

		/// All slashing events on validators, mapped by era to the highest slash proportion
		/// and slash value of the era.
		ValidatorSlashInEra:
			double_map hasher(twox_64_concat) EraIndex, hasher(twox_64_concat) T::AccountId
			=> Option<(Perbill, BalanceOf<T>)>;

		/// All slashing events on nominators, mapped by era to the highest slash value of the era.
		NominatorSlashInEra:
			double_map hasher(twox_64_concat) EraIndex, hasher(twox_64_concat) T::AccountId
			=> Option<BalanceOf<T>>;

		/// Slashing spans for stash accounts.
		SlashingSpans get(fn slashing_spans): map hasher(twox_64_concat) T::AccountId => Option<slashing::SlashingSpans>;

		/// Records information about the maximum slash of a stash within a slashing span,
		/// as well as how much reward has been paid out.
		SpanSlash:
			map hasher(twox_64_concat) (T::AccountId, slashing::SpanIndex)
			=> slashing::SpanRecord<BalanceOf<T>>;

		/// The earliest era for which we have a pending, unapplied slash.
		EarliestUnappliedSlash: Option<EraIndex>;

		/// The last planned session scheduled by the session pallet.
		///
		/// This is basically in sync with the call to [`SessionManager::new_session`].
		pub CurrentPlannedSession get(fn current_planned_session): SessionIndex;

		/// Snapshot of validators at the beginning of the current election window. This should only
		/// have a value when [`EraElectionStatus`] == `ElectionStatus::Open(_)`.
		///
		/// TWO_PHASE_NOTE: should be removed once we switch to multi-phase.
		pub SnapshotValidators get(fn snapshot_validators): Option<Vec<T::AccountId>>;

		/// Snapshot of nominators at the beginning of the current election window. This should only
		/// have a value when [`EraElectionStatus`] == `ElectionStatus::Open(_)`.
		///
		/// TWO_PHASE_NOTE: should be removed once we switch to multi-phase.
		pub SnapshotNominators get(fn snapshot_nominators): Option<Vec<T::AccountId>>;

		/// The next validator set. At the end of an era, if this is available (potentially from the
		/// result of an offchain worker), it is immediately used. Otherwise, the on-chain election
		/// is executed.
		///
		/// TWO_PHASE_NOTE: should be removed once we switch to multi-phase.
		pub QueuedElected get(fn queued_elected): Option<ElectionResult<T::AccountId, BalanceOf<T>>>;

		/// The score of the current [`QueuedElected`].
		///
		/// TWO_PHASE_NOTE: should be removed once we switch to multi-phase.
		pub QueuedScore get(fn queued_score): Option<ElectionScore>;

		/// Flag to control the execution of the offchain election. When `Open(_)`, we accept
		/// solutions to be submitted.
		///
		/// TWO_PHASE_NOTE: should be removed once we switch to multi-phase.
		pub EraElectionStatus get(fn era_election_status): ElectionStatus<T::BlockNumber>;

		/// True if the current **planned** session is final. Note that this does not take era
		/// forcing into account.
		///
		/// TWO_PHASE_NOTE: should be removed once we switch to multi-phase.
		pub IsCurrentSessionFinal get(fn is_current_session_final): bool = false;

		/// True if network has been upgraded to this version.
		/// Storage version of the pallet.
		///
		/// This is set to v5.0.0 for new networks.
		StorageVersion build(|_: &GenesisConfig<T>| Releases::V5_0_0): Releases;
	}
	add_extra_genesis {
		config(stakers):
			Vec<(T::AccountId, T::AccountId, BalanceOf<T>, StakerStatus<T::AccountId>)>;
		build(|config: &GenesisConfig<T>| {
			for &(ref stash, ref controller, balance, ref status) in &config.stakers {
				assert!(
					T::Currency::free_balance(&stash) >= balance,
					"Stash does not have enough balance to bond."
				);
				let _ = <Module<T>>::bond(
					T::Origin::from(Some(stash.clone()).into()),
					T::Lookup::unlookup(controller.clone()),
					balance,
					RewardDestination::Staked,
				);
				let _ = match status {
					StakerStatus::Validator => {
						<Module<T>>::validate(
							T::Origin::from(Some(controller.clone()).into()),
							Default::default(),
						)
					},
					StakerStatus::Nominator(votes) => {
						<Module<T>>::nominate(
							T::Origin::from(Some(controller.clone()).into()),
							votes.iter().map(|l| T::Lookup::unlookup(l.clone())).collect(),
						)
					}, _ => Ok(())
				};
			}
		});
	}
}

pub mod migrations {
	use super::*;

	#[derive(Decode)]
	struct OldValidatorPrefs {
		#[codec(compact)]
		pub commission: Perbill
	}
	impl OldValidatorPrefs {
		fn upgraded(self) -> ValidatorPrefs {
			ValidatorPrefs {
				commission: self.commission,
				.. Default::default()
			}
		}
	}
	pub fn migrate_to_blockable<T: Config>() -> frame_support::weights::Weight {
		Validators::<T>::translate::<OldValidatorPrefs, _>(|_, p| Some(p.upgraded()));
		ErasValidatorPrefs::<T>::translate::<OldValidatorPrefs, _>(|_, _, p| Some(p.upgraded()));
		T::BlockWeights::get().max_block
	}
}

decl_event!(
	pub enum Event<T> where Balance = BalanceOf<T>, <T as frame_system::Config>::AccountId {
		/// The era payout has been set; the first balance is the validator-payout; the second is
		/// the remainder from the maximum amount of reward.
		/// \[era_index, validator_payout, remainder\]
		EraPayout(EraIndex, Balance, Balance),
		/// The staker has been rewarded by this amount. \[stash, amount\]
		Reward(AccountId, Balance),
		/// One validator (and its nominators) has been slashed by the given amount.
		/// \[validator, amount\]
		Slash(AccountId, Balance),
		/// An old slashing report from a prior era was discarded because it could
		/// not be processed. \[session_index\]
		OldSlashingReportDiscarded(SessionIndex),
		/// A new set of stakers was elected with the given \[compute\].
		StakingElection(ElectionCompute),
		/// A new solution for the upcoming election has been stored. \[compute\]
		SolutionStored(ElectionCompute),
		/// An account has bonded this amount. \[stash, amount\]
		///
		/// NOTE: This event is only emitted when funds are bonded via a dispatchable. Notably,
		/// it will not be emitted for staking rewards when they are added to stake.
		Bonded(AccountId, Balance),
		/// An account has unbonded this amount. \[stash, amount\]
		Unbonded(AccountId, Balance),
		/// An account has called `withdraw_unbonded` and removed unbonding chunks worth `Balance`
		/// from the unlocking queue. \[stash, amount\]
		Withdrawn(AccountId, Balance),
		/// A nominator has been kicked from a validator. \[nominator, stash\]
		Kicked(AccountId, AccountId),
	}
);

decl_error! {
	/// Error for the staking module.
	pub enum Error for Module<T: Config> {
		/// Not a controller account.
		NotController,
		/// Not a stash account.
		NotStash,
		/// Stash is already bonded.
		AlreadyBonded,
		/// Controller is already paired.
		AlreadyPaired,
		/// Targets cannot be empty.
		EmptyTargets,
		/// Duplicate index.
		DuplicateIndex,
		/// Slash record index out of bounds.
		InvalidSlashIndex,
		/// Can not bond with value less than minimum balance.
		InsufficientValue,
		/// Can not schedule more unlock chunks.
		NoMoreChunks,
		/// Can not rebond without unlocking chunks.
		NoUnlockChunk,
		/// Attempting to target a stash that still has funds.
		FundedTarget,
		/// Invalid era to reward.
		InvalidEraToReward,
		/// Invalid number of nominations.
		InvalidNumberOfNominations,
		/// Items are not sorted and unique.
		NotSortedAndUnique,
		/// Rewards for this era have already been claimed for this validator.
		AlreadyClaimed,
		/// The submitted result is received out of the open window.
		OffchainElectionEarlySubmission,
		/// The submitted result is not as good as the one stored on chain.
		OffchainElectionWeakSubmission,
		/// The snapshot data of the current window is missing.
		SnapshotUnavailable,
		/// Incorrect number of winners were presented.
		OffchainElectionBogusWinnerCount,
		/// One of the submitted winners is not an active candidate on chain (index is out of range
		/// in snapshot).
		OffchainElectionBogusWinner,
		/// Error while building the assignment type from the compact. This can happen if an index
		/// is invalid, or if the weights _overflow_.
		OffchainElectionBogusCompact,
		/// One of the submitted nominators is not an active nominator on chain.
		OffchainElectionBogusNominator,
		/// One of the submitted nominators has an edge to which they have not voted on chain.
		OffchainElectionBogusNomination,
		/// One of the submitted nominators has an edge which is submitted before the last non-zero
		/// slash of the target.
		OffchainElectionSlashedNomination,
		/// A self vote must only be originated from a validator to ONLY themselves.
		OffchainElectionBogusSelfVote,
		/// The submitted result has unknown edges that are not among the presented winners.
		OffchainElectionBogusEdge,
		/// The claimed score does not match with the one computed from the data.
		OffchainElectionBogusScore,
		/// The election size is invalid.
		OffchainElectionBogusElectionSize,
		/// The call is not allowed at the given time due to restrictions of election period.
		CallNotAllowed,
		/// Incorrect previous history depth input provided.
		IncorrectHistoryDepth,
		/// Incorrect number of slashing spans provided.
		IncorrectSlashingSpans,
		/// Internal state has become somehow corrupted and the operation cannot continue.
		BadState,
		/// Too many nomination targets supplied.
		TooManyTargets,
		/// A nomination target was supplied that was blocked or otherwise not a validator.
		BadTarget,
	}
}

decl_module! {
	pub struct Module<T: Config> for enum Call where origin: T::Origin {
		/// Number of sessions per era.
		const SessionsPerEra: SessionIndex = T::SessionsPerEra::get();

		/// Number of eras that staked funds must remain bonded for.
		const BondingDuration: EraIndex = T::BondingDuration::get();

		/// Number of eras that slashes are deferred by, after computation.
		///
		/// This should be less than the bonding duration.
		/// Set to 0 if slashes should be applied immediately, without opportunity for
		/// intervention.
		const SlashDeferDuration: EraIndex = T::SlashDeferDuration::get();

		/// The number of blocks before the end of the era from which election submissions are allowed.
		///
		/// Setting this to zero will disable the offchain compute and only on-chain seq-phragmen will
		/// be used.
		///
		/// This is bounded by being within the last session. Hence, setting it to a value more than the
		/// length of a session will be pointless.
		const ElectionLookahead: T::BlockNumber = T::ElectionLookahead::get();

		/// Maximum number of balancing iterations to run in the offchain submission.
		///
		/// If set to 0, balance_solution will not be executed at all.
		const MaxIterations: u32 = T::MaxIterations::get();

		/// The threshold of improvement that should be provided for a new solution to be accepted.
		const MinSolutionScoreBump: Perbill = T::MinSolutionScoreBump::get();

		/// The maximum number of nominators rewarded for each validator.
		///
		/// For each validator only the `$MaxNominatorRewardedPerValidator` biggest stakers can claim
		/// their reward. This used to limit the i/o cost for the nominator payout.
		const MaxNominatorRewardedPerValidator: u32 = T::MaxNominatorRewardedPerValidator::get();

		type Error = Error<T>;

		fn deposit_event() = default;

		fn on_runtime_upgrade() -> frame_support::weights::Weight {
			if StorageVersion::get() == Releases::V4_0_0 {
				StorageVersion::put(Releases::V5_0_0);
				migrations::migrate_to_blockable::<T>()
			} else {
				0
			}
		}

		/// sets `ElectionStatus` to `Open(now)` where `now` is the block number at which the
		/// election window has opened, if we are at the last session and less blocks than
		/// `T::ElectionLookahead` is remaining until the next new session schedule. The offchain
		/// worker, if applicable, will execute at the end of the current block, and solutions may
		/// be submitted.
		fn on_initialize(now: T::BlockNumber) -> Weight {
			let mut consumed_weight = 0;
			let mut add_weight = |reads, writes, weight| {
				consumed_weight += T::DbWeight::get().reads_writes(reads, writes);
				consumed_weight += weight;
			};

			if
				// if we don't have any ongoing offchain compute.
				Self::era_election_status().is_closed() &&
				// either current session final based on the plan, or we're forcing.
				(Self::is_current_session_final() || Self::will_era_be_forced())
			{
				if let Some(next_session_change) = T::NextNewSession::estimate_next_new_session(now) {
					if let Some(remaining) = next_session_change.checked_sub(&now) {
						if remaining <= T::ElectionLookahead::get() && !remaining.is_zero() {
							// create snapshot.
							let (did_snapshot, snapshot_weight) = Self::create_stakers_snapshot();
							add_weight(0, 0, snapshot_weight);
							if did_snapshot {
								// Set the flag to make sure we don't waste any compute here in the same era
								// after we have triggered the offline compute.
								<EraElectionStatus<T>>::put(
									ElectionStatus::<T::BlockNumber>::Open(now)
								);
								add_weight(0, 1, 0);
								log!(info, "Election window is Open({:?}). Snapshot created", now);
							} else {
								log!(warn, "Failed to create snapshot at {:?}.", now);
							}
						}
					}
				} else {
					log!(warn, "Estimating next session change failed.");
				}
				add_weight(0, 0, T::NextNewSession::weight(now))
			}
			// For `era_election_status`, `is_current_session_final`, `will_era_be_forced`
			add_weight(3, 0, 0);
			// Additional read from `on_finalize`
			add_weight(1, 0, 0);
			consumed_weight
		}

		/// Check if the current block number is the one at which the election window has been set
		/// to open. If so, it runs the offchain worker code.
		fn offchain_worker(now: T::BlockNumber) {
			use offchain_election::{set_check_offchain_execution_status, compute_offchain_election};
			if Self::era_election_status().is_open_at(now) {
				let offchain_status = set_check_offchain_execution_status::<T>(now);
				if let Err(why) = offchain_status {
					log!(warn, "skipping offchain worker in open election window due to [{}]", why);
				} else {
					if let Err(e) = compute_offchain_election::<T>() {
						log!(error, "Error in election offchain worker: {:?}", e);
					} else {
						log!(debug, "Executed offchain worker thread without errors.");
					}
				}
			}
		}

		fn on_finalize() {
			// Set the start of the first era.
			if let Some(mut active_era) = Self::active_era() {
				if active_era.start.is_none() {
					let now_as_millis_u64 = T::UnixTime::now().as_millis().saturated_into::<u64>();
					active_era.start = Some(now_as_millis_u64);
					// This write only ever happens once, we don't include it in the weight in general
					ActiveEra::put(active_era);
				}
			}
			// `on_finalize` weight is tracked in `on_initialize`
		}

		fn integrity_test() {
			sp_io::TestExternalities::new_empty().execute_with(||
				assert!(
					T::SlashDeferDuration::get() < T::BondingDuration::get() || T::BondingDuration::get() == 0,
					"As per documentation, slash defer duration ({}) should be less than bonding duration ({}).",
					T::SlashDeferDuration::get(),
					T::BondingDuration::get(),
				)
			);

			use sp_runtime::UpperOf;
			// see the documentation of `Assignment::try_normalize`. Now we can ensure that this
			// will always return `Ok`.
			// 1. Maximum sum of Vec<ChainAccuracy> must fit into `UpperOf<ChainAccuracy>`.
			assert!(
				<usize as TryInto<UpperOf<ChainAccuracy>>>::try_into(MAX_NOMINATIONS)
				.unwrap()
				.checked_mul(<ChainAccuracy>::one().deconstruct().try_into().unwrap())
				.is_some()
			);

			// 2. Maximum sum of Vec<OffchainAccuracy> must fit into `UpperOf<OffchainAccuracy>`.
			assert!(
				<usize as TryInto<UpperOf<OffchainAccuracy>>>::try_into(MAX_NOMINATIONS)
				.unwrap()
				.checked_mul(<OffchainAccuracy>::one().deconstruct().try_into().unwrap())
				.is_some()
			);
		}

		/// Take the origin account as a stash and lock up `value` of its balance. `controller` will
		/// be the account that controls it.
		///
		/// `value` must be more than the `minimum_balance` specified by `T::Currency`.
		///
		/// The dispatch origin for this call must be _Signed_ by the stash account.
		///
		/// Emits `Bonded`.
		///
		/// # <weight>
		/// - Independent of the arguments. Moderate complexity.
		/// - O(1).
		/// - Three extra DB entries.
		///
		/// NOTE: Two of the storage writes (`Self::bonded`, `Self::payee`) are _never_ cleaned
		/// unless the `origin` falls below _existential deposit_ and gets removed as dust.
		/// ------------------
		/// Weight: O(1)
		/// DB Weight:
		/// - Read: Bonded, Ledger, [Origin Account], Current Era, History Depth, Locks
		/// - Write: Bonded, Payee, [Origin Account], Locks, Ledger
		/// # </weight>
		#[weight = T::WeightInfo::bond()]
		pub fn bond(origin,
			controller: <T::Lookup as StaticLookup>::Source,
			#[compact] value: BalanceOf<T>,
			payee: RewardDestination<T::AccountId>,
		) {
			let stash = ensure_signed(origin)?;

			if <Bonded<T>>::contains_key(&stash) {
				Err(Error::<T>::AlreadyBonded)?
			}

			let controller = T::Lookup::lookup(controller)?;

			if <Ledger<T>>::contains_key(&controller) {
				Err(Error::<T>::AlreadyPaired)?
			}

			// reject a bond which is considered to be _dust_.
			if value < T::Currency::minimum_balance() {
				Err(Error::<T>::InsufficientValue)?
			}

			system::Module::<T>::inc_consumers(&stash).map_err(|_| Error::<T>::BadState)?;

			// You're auto-bonded forever, here. We might improve this by only bonding when
			// you actually validate/nominate and remove once you unbond __everything__.
			<Bonded<T>>::insert(&stash, &controller);
			<Payee<T>>::insert(&stash, payee);

			let current_era = CurrentEra::get().unwrap_or(0);
			let history_depth = Self::history_depth();
			let last_reward_era = current_era.saturating_sub(history_depth);

			let stash_balance = T::Currency::free_balance(&stash);
			let value = value.min(stash_balance);
			Self::deposit_event(RawEvent::Bonded(stash.clone(), value));
			let item = StakingLedger {
				stash,
				total: value,
				active: value,
				unlocking: vec![],
				claimed_rewards: (last_reward_era..current_era).collect(),
			};
			Self::update_ledger(&controller, &item);
		}

		/// Add some extra amount that have appeared in the stash `free_balance` into the balance up
		/// for staking.
		///
		/// Use this if there are additional funds in your stash account that you wish to bond.
		/// Unlike [`bond`] or [`unbond`] this function does not impose any limitation on the amount
		/// that can be added.
		///
		/// The dispatch origin for this call must be _Signed_ by the stash, not the controller and
		/// it can be only called when [`EraElectionStatus`] is `Closed`.
		///
		/// Emits `Bonded`.
		///
		/// # <weight>
		/// - Independent of the arguments. Insignificant complexity.
		/// - O(1).
		/// - One DB entry.
		/// ------------
		/// DB Weight:
		/// - Read: Era Election Status, Bonded, Ledger, [Origin Account], Locks
		/// - Write: [Origin Account], Locks, Ledger
		/// # </weight>
		#[weight = T::WeightInfo::bond_extra()]
		fn bond_extra(origin, #[compact] max_additional: BalanceOf<T>) {
			ensure!(Self::era_election_status().is_closed(), Error::<T>::CallNotAllowed);
			let stash = ensure_signed(origin)?;

			let controller = Self::bonded(&stash).ok_or(Error::<T>::NotStash)?;
			let mut ledger = Self::ledger(&controller).ok_or(Error::<T>::NotController)?;

			let stash_balance = T::Currency::free_balance(&stash);
			if let Some(extra) = stash_balance.checked_sub(&ledger.total) {
				let extra = extra.min(max_additional);
				ledger.total += extra;
				ledger.active += extra;
				// last check: the new active amount of ledger must be more than ED.
				ensure!(ledger.active >= T::Currency::minimum_balance(), Error::<T>::InsufficientValue);

				Self::deposit_event(RawEvent::Bonded(stash, extra));
				Self::update_ledger(&controller, &ledger);
			}
		}

		/// Schedule a portion of the stash to be unlocked ready for transfer out after the bond
		/// period ends. If this leaves an amount actively bonded less than
		/// T::Currency::minimum_balance(), then it is increased to the full amount.
		///
		/// Once the unlock period is done, you can call `withdraw_unbonded` to actually move
		/// the funds out of management ready for transfer.
		///
		/// No more than a limited number of unlocking chunks (see `MAX_UNLOCKING_CHUNKS`)
		/// can co-exists at the same time. In that case, [`Call::withdraw_unbonded`] need
		/// to be called first to remove some of the chunks (if possible).
		///
		/// The dispatch origin for this call must be _Signed_ by the controller, not the stash.
		/// And, it can be only called when [`EraElectionStatus`] is `Closed`.
		///
		/// Emits `Unbonded`.
		///
		/// See also [`Call::withdraw_unbonded`].
		///
		/// # <weight>
		/// - Independent of the arguments. Limited but potentially exploitable complexity.
		/// - Contains a limited number of reads.
		/// - Each call (requires the remainder of the bonded balance to be above `minimum_balance`)
		///   will cause a new entry to be inserted into a vector (`Ledger.unlocking`) kept in storage.
		///   The only way to clean the aforementioned storage item is also user-controlled via
		///   `withdraw_unbonded`.
		/// - One DB entry.
		/// ----------
		/// Weight: O(1)
		/// DB Weight:
		/// - Read: EraElectionStatus, Ledger, CurrentEra, Locks, BalanceOf Stash,
		/// - Write: Locks, Ledger, BalanceOf Stash,
		/// </weight>
		#[weight = T::WeightInfo::unbond()]
		fn unbond(origin, #[compact] value: BalanceOf<T>) {
			ensure!(Self::era_election_status().is_closed(), Error::<T>::CallNotAllowed);
			let controller = ensure_signed(origin)?;
			let mut ledger = Self::ledger(&controller).ok_or(Error::<T>::NotController)?;
			ensure!(
				ledger.unlocking.len() < MAX_UNLOCKING_CHUNKS,
				Error::<T>::NoMoreChunks,
			);

			let mut value = value.min(ledger.active);

			if !value.is_zero() {
				ledger.active -= value;

				// Avoid there being a dust balance left in the staking system.
				if ledger.active < T::Currency::minimum_balance() {
					value += ledger.active;
					ledger.active = Zero::zero();
				}

				// Note: in case there is no current era it is fine to bond one era more.
				let era = Self::current_era().unwrap_or(0) + T::BondingDuration::get();
				ledger.unlocking.push(UnlockChunk { value, era });
				Self::update_ledger(&controller, &ledger);
				Self::deposit_event(RawEvent::Unbonded(ledger.stash, value));
			}
		}

		/// Remove any unlocked chunks from the `unlocking` queue from our management.
		///
		/// This essentially frees up that balance to be used by the stash account to do
		/// whatever it wants.
		///
		/// The dispatch origin for this call must be _Signed_ by the controller, not the stash.
		/// And, it can be only called when [`EraElectionStatus`] is `Closed`.
		///
		/// Emits `Withdrawn`.
		///
		/// See also [`Call::unbond`].
		///
		/// # <weight>
		/// - Could be dependent on the `origin` argument and how much `unlocking` chunks exist.
		///  It implies `consolidate_unlocked` which loops over `Ledger.unlocking`, which is
		///  indirectly user-controlled. See [`unbond`] for more detail.
		/// - Contains a limited number of reads, yet the size of which could be large based on `ledger`.
		/// - Writes are limited to the `origin` account key.
		/// ---------------
		/// Complexity O(S) where S is the number of slashing spans to remove
		/// Update:
		/// - Reads: EraElectionStatus, Ledger, Current Era, Locks, [Origin Account]
		/// - Writes: [Origin Account], Locks, Ledger
		/// Kill:
		/// - Reads: EraElectionStatus, Ledger, Current Era, Bonded, Slashing Spans, [Origin
		///   Account], Locks, BalanceOf stash
		/// - Writes: Bonded, Slashing Spans (if S > 0), Ledger, Payee, Validators, Nominators,
		///   [Origin Account], Locks, BalanceOf stash.
		/// - Writes Each: SpanSlash * S
		/// NOTE: Weight annotation is the kill scenario, we refund otherwise.
		/// # </weight>
		#[weight = T::WeightInfo::withdraw_unbonded_kill(*num_slashing_spans)]
		fn withdraw_unbonded(origin, num_slashing_spans: u32) -> DispatchResultWithPostInfo {
			ensure!(Self::era_election_status().is_closed(), Error::<T>::CallNotAllowed);
			let controller = ensure_signed(origin)?;
			let mut ledger = Self::ledger(&controller).ok_or(Error::<T>::NotController)?;
			let (stash, old_total) = (ledger.stash.clone(), ledger.total);
			if let Some(current_era) = Self::current_era() {
				ledger = ledger.consolidate_unlocked(current_era)
			}

			let post_info_weight = if ledger.unlocking.is_empty() && ledger.active < T::Currency::minimum_balance() {
				// This account must have called `unbond()` with some value that caused the active
				// portion to fall below existential deposit + will have no more unlocking chunks
				// left. We can now safely remove all staking-related information.
				Self::kill_stash(&stash, num_slashing_spans)?;
				// remove the lock.
				T::Currency::remove_lock(STAKING_ID, &stash);
				// This is worst case scenario, so we use the full weight and return None
				None
			} else {
				// This was the consequence of a partial unbond. just update the ledger and move on.
				Self::update_ledger(&controller, &ledger);

				// This is only an update, so we use less overall weight.
				Some(T::WeightInfo::withdraw_unbonded_update(num_slashing_spans))
			};

			// `old_total` should never be less than the new total because
			// `consolidate_unlocked` strictly subtracts balance.
			if ledger.total < old_total {
				// Already checked that this won't overflow by entry condition.
				let value = old_total - ledger.total;
				Self::deposit_event(RawEvent::Withdrawn(stash, value));
			}

			Ok(post_info_weight.into())
		}

		/// Declare the desire to validate for the origin controller.
		///
		/// Effects will be felt at the beginning of the next era.
		///
		/// The dispatch origin for this call must be _Signed_ by the controller, not the stash.
		/// And, it can be only called when [`EraElectionStatus`] is `Closed`.
		///
		/// # <weight>
		/// - Independent of the arguments. Insignificant complexity.
		/// - Contains a limited number of reads.
		/// - Writes are limited to the `origin` account key.
		/// -----------
		/// Weight: O(1)
		/// DB Weight:
		/// - Read: Era Election Status, Ledger
		/// - Write: Nominators, Validators
		/// # </weight>
		#[weight = T::WeightInfo::validate()]
		pub fn validate(origin, prefs: ValidatorPrefs) {
			ensure!(Self::era_election_status().is_closed(), Error::<T>::CallNotAllowed);
			let controller = ensure_signed(origin)?;
			let ledger = Self::ledger(&controller).ok_or(Error::<T>::NotController)?;
			let stash = &ledger.stash;
			<Nominators<T>>::remove(stash);
			<Validators<T>>::insert(stash, prefs);
		}

		/// Declare the desire to nominate `targets` for the origin controller.
		///
		/// Effects will be felt at the beginning of the next era. This can only be called when
		/// [`EraElectionStatus`] is `Closed`.
		///
		/// The dispatch origin for this call must be _Signed_ by the controller, not the stash.
		/// And, it can be only called when [`EraElectionStatus`] is `Closed`.
		///
		/// # <weight>
		/// - The transaction's complexity is proportional to the size of `targets` (N)
		/// which is capped at CompactAssignments::LIMIT (MAX_NOMINATIONS).
		/// - Both the reads and writes follow a similar pattern.
		/// ---------
		/// Weight: O(N)
		/// where N is the number of targets
		/// DB Weight:
		/// - Reads: Era Election Status, Ledger, Current Era
		/// - Writes: Validators, Nominators
		/// # </weight>
		#[weight = T::WeightInfo::nominate(targets.len() as u32)]
		pub fn nominate(origin, targets: Vec<<T::Lookup as StaticLookup>::Source>) {
			ensure!(Self::era_election_status().is_closed(), Error::<T>::CallNotAllowed);
			let controller = ensure_signed(origin)?;
			let ledger = Self::ledger(&controller).ok_or(Error::<T>::NotController)?;
			let stash = &ledger.stash;
			ensure!(!targets.is_empty(), Error::<T>::EmptyTargets);
			ensure!(targets.len() <= MAX_NOMINATIONS, Error::<T>::TooManyTargets);

			let old = Nominators::<T>::get(stash).map_or_else(Vec::new, |x| x.targets);

			let targets = targets.into_iter()
				.map(|t| T::Lookup::lookup(t).map_err(DispatchError::from))
				.map(|n| n.and_then(|n| if old.contains(&n) || !Validators::<T>::get(&n).blocked {
					Ok(n)
				} else {
					Err(Error::<T>::BadTarget.into())
				}))
				.collect::<result::Result<Vec<T::AccountId>, _>>()?;

			let nominations = Nominations {
				targets,
				// initial nominations are considered submitted at era 0. See `Nominations` doc
				submitted_in: Self::current_era().unwrap_or(0),
				suppressed: false,
			};

			<Validators<T>>::remove(stash);
			<Nominators<T>>::insert(stash, &nominations);
		}

		/// Declare no desire to either validate or nominate.
		///
		/// Effects will be felt at the beginning of the next era.
		///
		/// The dispatch origin for this call must be _Signed_ by the controller, not the stash.
		/// And, it can be only called when [`EraElectionStatus`] is `Closed`.
		///
		/// # <weight>
		/// - Independent of the arguments. Insignificant complexity.
		/// - Contains one read.
		/// - Writes are limited to the `origin` account key.
		/// --------
		/// Weight: O(1)
		/// DB Weight:
		/// - Read: EraElectionStatus, Ledger
		/// - Write: Validators, Nominators
		/// # </weight>
		#[weight = T::WeightInfo::chill()]
		fn chill(origin) {
			ensure!(Self::era_election_status().is_closed(), Error::<T>::CallNotAllowed);
			let controller = ensure_signed(origin)?;
			let ledger = Self::ledger(&controller).ok_or(Error::<T>::NotController)?;
			Self::chill_stash(&ledger.stash);
		}

		/// (Re-)set the payment target for a controller.
		///
		/// Effects will be felt at the beginning of the next era.
		///
		/// The dispatch origin for this call must be _Signed_ by the controller, not the stash.
		///
		/// # <weight>
		/// - Independent of the arguments. Insignificant complexity.
		/// - Contains a limited number of reads.
		/// - Writes are limited to the `origin` account key.
		/// ---------
		/// - Weight: O(1)
		/// - DB Weight:
		///     - Read: Ledger
		///     - Write: Payee
		/// # </weight>
		#[weight = T::WeightInfo::set_payee()]
		fn set_payee(origin, payee: RewardDestination<T::AccountId>) {
			let controller = ensure_signed(origin)?;
			let ledger = Self::ledger(&controller).ok_or(Error::<T>::NotController)?;
			let stash = &ledger.stash;
			<Payee<T>>::insert(stash, payee);
		}

		/// (Re-)set the controller of a stash.
		///
		/// Effects will be felt at the beginning of the next era.
		///
		/// The dispatch origin for this call must be _Signed_ by the stash, not the controller.
		///
		/// # <weight>
		/// - Independent of the arguments. Insignificant complexity.
		/// - Contains a limited number of reads.
		/// - Writes are limited to the `origin` account key.
		/// ----------
		/// Weight: O(1)
		/// DB Weight:
		/// - Read: Bonded, Ledger New Controller, Ledger Old Controller
		/// - Write: Bonded, Ledger New Controller, Ledger Old Controller
		/// # </weight>
		#[weight = T::WeightInfo::set_controller()]
		fn set_controller(origin, controller: <T::Lookup as StaticLookup>::Source) {
			let stash = ensure_signed(origin)?;
			let old_controller = Self::bonded(&stash).ok_or(Error::<T>::NotStash)?;
			let controller = T::Lookup::lookup(controller)?;
			if <Ledger<T>>::contains_key(&controller) {
				Err(Error::<T>::AlreadyPaired)?
			}
			if controller != old_controller {
				<Bonded<T>>::insert(&stash, &controller);
				if let Some(l) = <Ledger<T>>::take(&old_controller) {
					<Ledger<T>>::insert(&controller, l);
				}
			}
		}

		/// Sets the ideal number of validators.
		///
		/// The dispatch origin must be Root.
		///
		/// # <weight>
		/// Weight: O(1)
		/// Write: Validator Count
		/// # </weight>
		#[weight = T::WeightInfo::set_validator_count()]
		fn set_validator_count(origin, #[compact] new: u32) {
			ensure_root(origin)?;
			ValidatorCount::put(new);
		}

		/// Increments the ideal number of validators.
		///
		/// The dispatch origin must be Root.
		///
		/// # <weight>
		/// Same as [`set_validator_count`].
		/// # </weight>
		#[weight = T::WeightInfo::set_validator_count()]
		fn increase_validator_count(origin, #[compact] additional: u32) {
			ensure_root(origin)?;
			ValidatorCount::mutate(|n| *n += additional);
		}

		/// Scale up the ideal number of validators by a factor.
		///
		/// The dispatch origin must be Root.
		///
		/// # <weight>
		/// Same as [`set_validator_count`].
		/// # </weight>
		#[weight = T::WeightInfo::set_validator_count()]
		fn scale_validator_count(origin, factor: Percent) {
			ensure_root(origin)?;
			ValidatorCount::mutate(|n| *n += factor * *n);
		}

		/// Force there to be no new eras indefinitely.
		///
		/// The dispatch origin must be Root.
		///
		/// # <weight>
		/// - No arguments.
		/// - Weight: O(1)
		/// - Write: ForceEra
		/// # </weight>
		#[weight = T::WeightInfo::force_no_eras()]
		fn force_no_eras(origin) {
			ensure_root(origin)?;
			ForceEra::put(Forcing::ForceNone);
		}

		/// Force there to be a new era at the end of the next session. After this, it will be
		/// reset to normal (non-forced) behaviour.
		///
		/// The dispatch origin must be Root.
		///
		/// # <weight>
		/// - No arguments.
		/// - Weight: O(1)
		/// - Write ForceEra
		/// # </weight>
		#[weight = T::WeightInfo::force_new_era()]
		fn force_new_era(origin) {
			ensure_root(origin)?;
			ForceEra::put(Forcing::ForceNew);
		}

		/// Set the validators who cannot be slashed (if any).
		///
		/// The dispatch origin must be Root.
		///
		/// # <weight>
		/// - O(V)
		/// - Write: Invulnerables
		/// # </weight>
		#[weight = T::WeightInfo::set_invulnerables(invulnerables.len() as u32)]
		fn set_invulnerables(origin, invulnerables: Vec<T::AccountId>) {
			ensure_root(origin)?;
			<Invulnerables<T>>::put(invulnerables);
		}

		/// Force a current staker to become completely unstaked, immediately.
		///
		/// The dispatch origin must be Root.
		///
		/// # <weight>
		/// O(S) where S is the number of slashing spans to be removed
		/// Reads: Bonded, Slashing Spans, Account, Locks
		/// Writes: Bonded, Slashing Spans (if S > 0), Ledger, Payee, Validators, Nominators, Account, Locks
		/// Writes Each: SpanSlash * S
		/// # </weight>
		#[weight = T::WeightInfo::force_unstake(*num_slashing_spans)]
		fn force_unstake(origin, stash: T::AccountId, num_slashing_spans: u32) {
			ensure_root(origin)?;

			// remove all staking-related information.
			Self::kill_stash(&stash, num_slashing_spans)?;

			// remove the lock.
			T::Currency::remove_lock(STAKING_ID, &stash);
		}

		/// Force there to be a new era at the end of sessions indefinitely.
		///
		/// The dispatch origin must be Root.
		///
		/// # <weight>
		/// - Weight: O(1)
		/// - Write: ForceEra
		/// # </weight>
		#[weight = T::WeightInfo::force_new_era_always()]
		fn force_new_era_always(origin) {
			ensure_root(origin)?;
			ForceEra::put(Forcing::ForceAlways);
		}

		/// Cancel enactment of a deferred slash.
		///
		/// Can be called by the `T::SlashCancelOrigin`.
		///
		/// Parameters: era and indices of the slashes for that era to kill.
		///
		/// # <weight>
		/// Complexity: O(U + S)
		/// with U unapplied slashes weighted with U=1000
		/// and S is the number of slash indices to be canceled.
		/// - Read: Unapplied Slashes
		/// - Write: Unapplied Slashes
		/// # </weight>
		#[weight = T::WeightInfo::cancel_deferred_slash(slash_indices.len() as u32)]
		fn cancel_deferred_slash(origin, era: EraIndex, slash_indices: Vec<u32>) {
			T::SlashCancelOrigin::ensure_origin(origin)?;

			ensure!(!slash_indices.is_empty(), Error::<T>::EmptyTargets);
			ensure!(is_sorted_and_unique(&slash_indices), Error::<T>::NotSortedAndUnique);

			let mut unapplied = <Self as Store>::UnappliedSlashes::get(&era);
			let last_item = slash_indices[slash_indices.len() - 1];
			ensure!((last_item as usize) < unapplied.len(), Error::<T>::InvalidSlashIndex);

			for (removed, index) in slash_indices.into_iter().enumerate() {
				let index = (index as usize) - removed;
				unapplied.remove(index);
			}

			<Self as Store>::UnappliedSlashes::insert(&era, &unapplied);
		}

		/// Pay out all the stakers behind a single validator for a single era.
		///
		/// - `validator_stash` is the stash account of the validator. Their nominators, up to
		///   `T::MaxNominatorRewardedPerValidator`, will also receive their rewards.
		/// - `era` may be any era between `[current_era - history_depth; current_era]`.
		///
		/// The origin of this call must be _Signed_. Any account can call this function, even if
		/// it is not one of the stakers.
		///
		/// This can only be called when [`EraElectionStatus`] is `Closed`.
		///
		/// # <weight>
		/// - Time complexity: at most O(MaxNominatorRewardedPerValidator).
		/// - Contains a limited number of reads and writes.
		/// -----------
		/// N is the Number of payouts for the validator (including the validator)
		/// Weight:
		/// - Reward Destination Staked: O(N)
		/// - Reward Destination Controller (Creating): O(N)
		/// DB Weight:
		/// - Read: EraElectionStatus, CurrentEra, HistoryDepth, ErasValidatorReward,
		///         ErasStakersClipped, ErasRewardPoints, ErasValidatorPrefs (8 items)
		/// - Read Each: Bonded, Ledger, Payee, Locks, System Account (5 items)
		/// - Write Each: System Account, Locks, Ledger (3 items)
		///
		///   NOTE: weights are assuming that payouts are made to alive stash account (Staked).
		///   Paying even a dead controller is cheaper weight-wise. We don't do any refunds here.
		/// # </weight>
		#[weight = T::WeightInfo::payout_stakers_alive_staked(T::MaxNominatorRewardedPerValidator::get())]
		fn payout_stakers(origin, validator_stash: T::AccountId, era: EraIndex) -> DispatchResult {
			ensure!(Self::era_election_status().is_closed(), Error::<T>::CallNotAllowed);
			ensure_signed(origin)?;
			Self::do_payout_stakers(validator_stash, era)
		}

		/// Rebond a portion of the stash scheduled to be unlocked.
		///
		/// The dispatch origin must be signed by the controller, and it can be only called when
		/// [`EraElectionStatus`] is `Closed`.
		///
		/// # <weight>
		/// - Time complexity: O(L), where L is unlocking chunks
		/// - Bounded by `MAX_UNLOCKING_CHUNKS`.
		/// - Storage changes: Can't increase storage, only decrease it.
		/// ---------------
		/// - DB Weight:
		///     - Reads: EraElectionStatus, Ledger, Locks, [Origin Account]
		///     - Writes: [Origin Account], Locks, Ledger
		/// # </weight>
		#[weight = T::WeightInfo::rebond(MAX_UNLOCKING_CHUNKS as u32)]
		fn rebond(origin, #[compact] value: BalanceOf<T>) -> DispatchResultWithPostInfo {
			ensure!(Self::era_election_status().is_closed(), Error::<T>::CallNotAllowed);
			let controller = ensure_signed(origin)?;
			let ledger = Self::ledger(&controller).ok_or(Error::<T>::NotController)?;
			ensure!(!ledger.unlocking.is_empty(), Error::<T>::NoUnlockChunk);

			let ledger = ledger.rebond(value);
			// last check: the new active amount of ledger must be more than ED.
			ensure!(ledger.active >= T::Currency::minimum_balance(), Error::<T>::InsufficientValue);

			Self::update_ledger(&controller, &ledger);
			Ok(Some(
				35 * WEIGHT_PER_MICROS
				+ 50 * WEIGHT_PER_NANOS * (ledger.unlocking.len() as Weight)
				+ T::DbWeight::get().reads_writes(3, 2)
			).into())
		}

		/// Set `HistoryDepth` value. This function will delete any history information
		/// when `HistoryDepth` is reduced.
		///
		/// Parameters:
		/// - `new_history_depth`: The new history depth you would like to set.
		/// - `era_items_deleted`: The number of items that will be deleted by this dispatch.
		///    This should report all the storage items that will be deleted by clearing old
		///    era history. Needed to report an accurate weight for the dispatch. Trusted by
		///    `Root` to report an accurate number.
		///
		/// Origin must be root.
		///
		/// # <weight>
		/// - E: Number of history depths removed, i.e. 10 -> 7 = 3
		/// - Weight: O(E)
		/// - DB Weight:
		///     - Reads: Current Era, History Depth
		///     - Writes: History Depth
		///     - Clear Prefix Each: Era Stakers, EraStakersClipped, ErasValidatorPrefs
		///     - Writes Each: ErasValidatorReward, ErasRewardPoints, ErasTotalStake, ErasStartSessionIndex
		/// # </weight>
		#[weight = T::WeightInfo::set_history_depth(*_era_items_deleted)]
		fn set_history_depth(origin,
			#[compact] new_history_depth: EraIndex,
			#[compact] _era_items_deleted: u32,
		) {
			ensure_root(origin)?;
			if let Some(current_era) = Self::current_era() {
				HistoryDepth::mutate(|history_depth| {
					let last_kept = current_era.checked_sub(*history_depth).unwrap_or(0);
					let new_last_kept = current_era.checked_sub(new_history_depth).unwrap_or(0);
					for era_index in last_kept..new_last_kept {
						Self::clear_era_information(era_index);
					}
					*history_depth = new_history_depth
				})
			}
		}

		/// Remove all data structure concerning a staker/stash once its balance is at the minimum.
		/// This is essentially equivalent to `withdraw_unbonded` except it can be called by anyone
		/// and the target `stash` must have no funds left beyond the ED.
		///
		/// This can be called from any origin.
		///
		/// - `stash`: The stash account to reap. Its balance must be zero.
		///
		/// # <weight>
		/// Complexity: O(S) where S is the number of slashing spans on the account.
		/// DB Weight:
		/// - Reads: Stash Account, Bonded, Slashing Spans, Locks
		/// - Writes: Bonded, Slashing Spans (if S > 0), Ledger, Payee, Validators, Nominators, Stash Account, Locks
		/// - Writes Each: SpanSlash * S
		/// # </weight>
		#[weight = T::WeightInfo::reap_stash(*num_slashing_spans)]
		fn reap_stash(_origin, stash: T::AccountId, num_slashing_spans: u32) {
			let at_minimum = T::Currency::total_balance(&stash) == T::Currency::minimum_balance();
			ensure!(at_minimum, Error::<T>::FundedTarget);
			Self::kill_stash(&stash, num_slashing_spans)?;
			T::Currency::remove_lock(STAKING_ID, &stash);
		}

		/// Submit an election result to the chain. If the solution:
		///
		/// 1. is valid.
		/// 2. has a better score than a potentially existing solution on chain.
		///
		/// then, it will be _put_ on chain.
		///
		/// A solution consists of two pieces of data:
		///
		/// 1. `winners`: a flat vector of all the winners of the round.
		/// 2. `assignments`: the compact version of an assignment vector that encodes the edge
		///    weights.
		///
		/// Both of which may be computed using _phragmen_, or any other algorithm.
		///
		/// Additionally, the submitter must provide:
		///
		/// - The `score` that they claim their solution has.
		///
		/// Both validators and nominators will be represented by indices in the solution. The
		/// indices should respect the corresponding types ([`ValidatorIndex`] and
		/// [`NominatorIndex`]). Moreover, they should be valid when used to index into
		/// [`SnapshotValidators`] and [`SnapshotNominators`]. Any invalid index will cause the
		/// solution to be rejected. These two storage items are set during the election window and
		/// may be used to determine the indices.
		///
		/// A solution is valid if:
		///
		/// 0. It is submitted when [`EraElectionStatus`] is `Open`.
		/// 1. Its claimed score is equal to the score computed on-chain.
		/// 2. Presents the correct number of winners.
		/// 3. All indexes must be value according to the snapshot vectors. All edge values must
		///    also be correct and should not overflow the granularity of the ratio type (i.e. 256
		///    or billion).
		/// 4. For each edge, all targets are actually nominated by the voter.
		/// 5. Has correct self-votes.
		///
		/// A solutions score is consisted of 3 parameters:
		///
		/// 1. `min { support.total }` for each support of a winner. This value should be maximized.
		/// 2. `sum { support.total }` for each support of a winner. This value should be minimized.
		/// 3. `sum { support.total^2 }` for each support of a winner. This value should be
		///    minimized (to ensure less variance)
		///
		/// # <weight>
		/// The transaction is assumed to be the longest path, a better solution.
		///   - Initial solution is almost the same.
		///   - Worse solution is retraced in pre-dispatch-checks which sets its own weight.
		/// # </weight>
		#[weight = T::WeightInfo::submit_solution_better(
			size.validators.into(),
			size.nominators.into(),
			compact.voter_count() as u32,
			winners.len() as u32,
		)]
		pub fn submit_election_solution(
			origin,
			winners: Vec<ValidatorIndex>,
			compact: CompactAssignments,
			score: ElectionScore,
			era: EraIndex,
			size: ElectionSize,
		) -> DispatchResultWithPostInfo {
			let _who = ensure_signed(origin)?;
			Self::check_and_replace_solution(
				winners,
				compact,
				ElectionCompute::Signed,
				score,
				era,
				size,
			)
		}

		/// Unsigned version of `submit_election_solution`.
		///
		/// Note that this must pass the [`ValidateUnsigned`] check which only allows transactions
		/// from the local node to be included. In other words, only the block author can include a
		/// transaction in the block.
		///
		/// # <weight>
		/// See [`submit_election_solution`].
		/// # </weight>
		#[weight = T::WeightInfo::submit_solution_better(
			size.validators.into(),
			size.nominators.into(),
			compact.voter_count() as u32,
			winners.len() as u32,
		)]
		pub fn submit_election_solution_unsigned(
			origin,
			winners: Vec<ValidatorIndex>,
			compact: CompactAssignments,
			score: ElectionScore,
			era: EraIndex,
			size: ElectionSize,
		) -> DispatchResultWithPostInfo {
			ensure_none(origin)?;
			let adjustments = Self::check_and_replace_solution(
				winners,
				compact,
				ElectionCompute::Unsigned,
				score,
				era,
				size,
			).expect(
				"An unsigned solution can only be submitted by validators; A validator should \
				always produce correct solutions, else this block should not be imported, thus \
				effectively depriving the validators from their authoring reward. Hence, this panic
				is expected."
			);

			Ok(adjustments)
		}

		/// Remove the given nominations from the calling validator.
		///
		/// Effects will be felt at the beginning of the next era.
		///
		/// The dispatch origin for this call must be _Signed_ by the controller, not the stash.
		/// And, it can be only called when [`EraElectionStatus`] is `Closed`. The controller
		/// account should represent a validator.
		///
		/// - `who`: A list of nominator stash accounts who are nominating this validator which
		///   should no longer be nominating this validator.
		///
		/// Note: Making this call only makes sense if you first set the validator preferences to
		/// block any further nominations.
		#[weight = T::WeightInfo::kick(who.len() as u32)]
		pub fn kick(origin, who: Vec<<T::Lookup as StaticLookup>::Source>) -> DispatchResult {
			let controller = ensure_signed(origin)?;
			ensure!(Self::era_election_status().is_closed(), Error::<T>::CallNotAllowed);
			let ledger = Self::ledger(&controller).ok_or(Error::<T>::NotController)?;
			let stash = &ledger.stash;

			for nom_stash in who.into_iter()
				.map(T::Lookup::lookup)
				.collect::<Result<Vec<T::AccountId>, _>>()?
				.into_iter()
			{
				Nominators::<T>::mutate(&nom_stash, |maybe_nom| if let Some(ref mut nom) = maybe_nom {
					if let Some(pos) = nom.targets.iter().position(|v| v == stash) {
						nom.targets.swap_remove(pos);
						Self::deposit_event(RawEvent::Kicked(nom_stash.clone(), stash.clone()));
					}
				});
			}

			Ok(())
		}
	}
}

impl<T: Config> Module<T> {
	/// The total balance that can be slashed from a stash account as of right now.
	pub fn slashable_balance_of(stash: &T::AccountId) -> BalanceOf<T> {
		// Weight note: consider making the stake accessible through stash.
		Self::bonded(stash).and_then(Self::ledger).map(|l| l.active).unwrap_or_default()
	}

	/// Internal impl of [`Self::slashable_balance_of`] that returns [`VoteWeight`].
	pub fn slashable_balance_of_vote_weight(
		stash: &T::AccountId,
		issuance: BalanceOf<T>,
	) -> VoteWeight {
		T::CurrencyToVote::to_vote(Self::slashable_balance_of(stash), issuance)
	}

	/// Returns a closure around `slashable_balance_of_vote_weight` that can be passed around.
	///
	/// This prevents call sites from repeatedly requesting `total_issuance` from backend. But it is
	/// important to be only used while the total issuance is not changing.
	pub fn slashable_balance_of_fn() -> Box<dyn Fn(&T::AccountId) -> VoteWeight> {
		// NOTE: changing this to unboxed `impl Fn(..)` return type and the module will still
		// compile, while some types in mock fail to resolve.
		let issuance = T::Currency::total_issuance();
		Box::new(move |who: &T::AccountId| -> VoteWeight {
			Self::slashable_balance_of_vote_weight(who, issuance)
		})
	}

	/// Dump the list of validators and nominators into vectors and keep them on-chain.
	///
	/// This data is used to efficiently evaluate election results. returns `true` if the operation
	/// is successful.
	pub fn create_stakers_snapshot() -> (bool, Weight) {
		let mut consumed_weight = 0;
		let mut add_db_reads_writes = |reads, writes| {
			consumed_weight += T::DbWeight::get().reads_writes(reads, writes);
		};
		let validators = <Validators<T>>::iter().map(|(v, _)| v).collect::<Vec<_>>();
		let mut nominators = <Nominators<T>>::iter().map(|(n, _)| n).collect::<Vec<_>>();

		let num_validators = validators.len();
		let num_nominators = nominators.len();
		add_db_reads_writes((num_validators + num_nominators) as Weight, 0);

		if
			num_validators > MAX_VALIDATORS ||
			num_nominators.saturating_add(num_validators) > MAX_NOMINATORS
		{
			log!(
				warn,
				"Snapshot size too big [{} <> {}][{} <> {}].",
				num_validators,
				MAX_VALIDATORS,
				num_nominators,
				MAX_NOMINATORS,
			);
			(false, consumed_weight)
		} else {
			// all validators nominate themselves;
			nominators.extend(validators.clone());

			<SnapshotValidators<T>>::put(validators);
			<SnapshotNominators<T>>::put(nominators);
			add_db_reads_writes(0, 2);
			(true, consumed_weight)
		}
	}

	/// Clears both snapshots of stakers.
	fn kill_stakers_snapshot() {
		<SnapshotValidators<T>>::kill();
		<SnapshotNominators<T>>::kill();
	}

	fn do_payout_stakers(validator_stash: T::AccountId, era: EraIndex) -> DispatchResult {
		// Validate input data
		let current_era = CurrentEra::get().ok_or(Error::<T>::InvalidEraToReward)?;
		ensure!(era <= current_era, Error::<T>::InvalidEraToReward);
		let history_depth = Self::history_depth();
		ensure!(era >= current_era.saturating_sub(history_depth), Error::<T>::InvalidEraToReward);

		// Note: if era has no reward to be claimed, era may be future. better not to update
		// `ledger.claimed_rewards` in this case.
		let era_payout = <ErasValidatorReward<T>>::get(&era)
			.ok_or_else(|| Error::<T>::InvalidEraToReward)?;

		let controller = Self::bonded(&validator_stash).ok_or(Error::<T>::NotStash)?;
		let mut ledger = <Ledger<T>>::get(&controller).ok_or_else(|| Error::<T>::NotController)?;

		ledger.claimed_rewards.retain(|&x| x >= current_era.saturating_sub(history_depth));
		match ledger.claimed_rewards.binary_search(&era) {
			Ok(_) => Err(Error::<T>::AlreadyClaimed)?,
			Err(pos) => ledger.claimed_rewards.insert(pos, era),
		}

		let exposure = <ErasStakersClipped<T>>::get(&era, &ledger.stash);

		/* Input data seems good, no errors allowed after this point */

		<Ledger<T>>::insert(&controller, &ledger);

		// Get Era reward points. It has TOTAL and INDIVIDUAL
		// Find the fraction of the era reward that belongs to the validator
		// Take that fraction of the eras rewards to split to nominator and validator
		//
		// Then look at the validator, figure out the proportion of their reward
		// which goes to them and each of their nominators.

		let era_reward_points = <ErasRewardPoints<T>>::get(&era);
		let total_reward_points = era_reward_points.total;
		let validator_reward_points = era_reward_points.individual.get(&ledger.stash)
			.map(|points| *points)
			.unwrap_or_else(|| Zero::zero());

		// Nothing to do if they have no reward points.
		if validator_reward_points.is_zero() { return Ok(())}

		// This is the fraction of the total reward that the validator and the
		// nominators will get.
		let validator_total_reward_part = Perbill::from_rational_approximation(
			validator_reward_points,
			total_reward_points,
		);

		// This is how much validator + nominators are entitled to.
		let validator_total_payout = validator_total_reward_part * era_payout;

		let validator_prefs = Self::eras_validator_prefs(&era, &validator_stash);
		// Validator first gets a cut off the top.
		let validator_commission = validator_prefs.commission;
		let validator_commission_payout = validator_commission * validator_total_payout;

		let validator_leftover_payout = validator_total_payout - validator_commission_payout;
		// Now let's calculate how this is split to the validator.
		let validator_exposure_part = Perbill::from_rational_approximation(
			exposure.own,
			exposure.total,
		);
		let validator_staking_payout = validator_exposure_part * validator_leftover_payout;

		// We can now make total validator payout:
		if let Some(imbalance) = Self::make_payout(
			&ledger.stash,
			validator_staking_payout + validator_commission_payout
		) {
			Self::deposit_event(RawEvent::Reward(ledger.stash, imbalance.peek()));
		}

		// Lets now calculate how this is split to the nominators.
		// Reward only the clipped exposures. Note this is not necessarily sorted.
		for nominator in exposure.others.iter() {
			let nominator_exposure_part = Perbill::from_rational_approximation(
				nominator.value,
				exposure.total,
			);

			let nominator_reward: BalanceOf<T> = nominator_exposure_part * validator_leftover_payout;
			// We can now make nominator payout:
			if let Some(imbalance) = Self::make_payout(&nominator.who, nominator_reward) {
				Self::deposit_event(RawEvent::Reward(nominator.who.clone(), imbalance.peek()));
			}
		}

		Ok(())
	}

	/// Update the ledger for a controller.
	///
	/// This will also update the stash lock.
	fn update_ledger(
		controller: &T::AccountId,
		ledger: &StakingLedger<T::AccountId, BalanceOf<T>>
	) {
		T::Currency::set_lock(
			STAKING_ID,
			&ledger.stash,
			ledger.total,
			WithdrawReasons::all(),
		);
		<Ledger<T>>::insert(controller, ledger);
	}

	/// Chill a stash account.
	fn chill_stash(stash: &T::AccountId) {
		<Validators<T>>::remove(stash);
		<Nominators<T>>::remove(stash);
	}

	/// Actually make a payment to a staker. This uses the currency's reward function
	/// to pay the right payee for the given staker account.
	fn make_payout(stash: &T::AccountId, amount: BalanceOf<T>) -> Option<PositiveImbalanceOf<T>> {
		let dest = Self::payee(stash);
		match dest {
			RewardDestination::Controller => Self::bonded(stash)
				.and_then(|controller|
					Some(T::Currency::deposit_creating(&controller, amount))
				),
			RewardDestination::Stash =>
				T::Currency::deposit_into_existing(stash, amount).ok(),
			RewardDestination::Staked => Self::bonded(stash)
				.and_then(|c| Self::ledger(&c).map(|l| (c, l)))
				.and_then(|(controller, mut l)| {
					l.active += amount;
					l.total += amount;
					let r = T::Currency::deposit_into_existing(stash, amount).ok();
					Self::update_ledger(&controller, &l);
					r
				}),
			RewardDestination::Account(dest_account) => {
				Some(T::Currency::deposit_creating(&dest_account, amount))
			}
		}
	}

	/// Plan a new session potentially trigger a new era.
	fn new_session(session_index: SessionIndex) -> Option<Vec<T::AccountId>> {
		if let Some(current_era) = Self::current_era() {
			// Initial era has been set.

			let current_era_start_session_index = Self::eras_start_session_index(current_era)
				.unwrap_or_else(|| {
					frame_support::print("Error: start_session_index must be set for current_era");
					0
				});

			let era_length = session_index.checked_sub(current_era_start_session_index)
				.unwrap_or(0); // Must never happen.

			match ForceEra::get() {
				Forcing::ForceNew => ForceEra::kill(),
				Forcing::ForceAlways => (),
				Forcing::NotForcing if era_length >= T::SessionsPerEra::get() => (),
				_ => {
					// Either `ForceNone`, or `NotForcing && era_length < T::SessionsPerEra::get()`.
					if era_length + 1 == T::SessionsPerEra::get() {
						IsCurrentSessionFinal::put(true);
					} else if era_length >= T::SessionsPerEra::get() {
						// Should only happen when we are ready to trigger an era but we have ForceNone,
						// otherwise previous arm would short circuit.
						Self::close_election_window();
					}
					return None
				},
			}

			// new era.
			Self::new_era(session_index)
		} else {
			// Set initial era
			Self::new_era(session_index)
		}
	}

	/// Basic and cheap checks that we perform in validate unsigned, and in the execution.
	///
	/// State reads: ElectionState, CurrentEr, QueuedScore.
	///
	/// This function does weight refund in case of errors, which is based upon the fact that it is
	/// called at the very beginning of the call site's function.
	pub fn pre_dispatch_checks(score: ElectionScore, era: EraIndex) -> DispatchResultWithPostInfo {
		// discard solutions that are not in-time
		// check window open
		ensure!(
			Self::era_election_status().is_open(),
			Error::<T>::OffchainElectionEarlySubmission.with_weight(T::DbWeight::get().reads(1)),
		);

		// check current era.
		if let Some(current_era) = Self::current_era() {
			ensure!(
				current_era == era,
				Error::<T>::OffchainElectionEarlySubmission.with_weight(T::DbWeight::get().reads(2)),
			)
		}

		// assume the given score is valid. Is it better than what we have on-chain, if we have any?
		if let Some(queued_score) = Self::queued_score() {
			ensure!(
				is_score_better(score, queued_score, T::MinSolutionScoreBump::get()),
				Error::<T>::OffchainElectionWeakSubmission.with_weight(T::DbWeight::get().reads(3)),
			)
		}

		Ok(None.into())
	}

	/// Checks a given solution and if correct and improved, writes it on chain as the queued result
	/// of the next round. This may be called by both a signed and an unsigned transaction.
	pub fn check_and_replace_solution(
		winners: Vec<ValidatorIndex>,
		compact_assignments: CompactAssignments,
		compute: ElectionCompute,
		claimed_score: ElectionScore,
		era: EraIndex,
		election_size: ElectionSize,
	) -> DispatchResultWithPostInfo {
		// Do the basic checks. era, claimed score and window open.
		let _ = Self::pre_dispatch_checks(claimed_score, era)?;

		// before we read any further state, we check that the unique targets in compact is same as
		// compact. is a all in-memory check and easy to do. Moreover, it ensures that the solution
		// is not full of bogus edges that can cause lots of reads to SlashingSpans. Thus, we can
		// assume that the storage access of this function is always O(|winners|), not
		// O(|compact.edge_count()|).
		ensure!(
			compact_assignments.unique_targets().len() == winners.len(),
			Error::<T>::OffchainElectionBogusWinnerCount,
		);

		// Check that the number of presented winners is sane. Most often we have more candidates
		// than we need. Then it should be `Self::validator_count()`. Else it should be all the
		// candidates.
		let snapshot_validators_length = <SnapshotValidators<T>>::decode_len()
			.map(|l| l as u32)
			.ok_or_else(|| Error::<T>::SnapshotUnavailable)?;

		// size of the solution must be correct.
		ensure!(
			snapshot_validators_length == u32::from(election_size.validators),
			Error::<T>::OffchainElectionBogusElectionSize,
		);

		// check the winner length only here and when we know the length of the snapshot validators
		// length.
		let desired_winners = Self::validator_count().min(snapshot_validators_length);
		ensure!(winners.len() as u32 == desired_winners, Error::<T>::OffchainElectionBogusWinnerCount);

		let snapshot_nominators_len = <SnapshotNominators<T>>::decode_len()
			.map(|l| l as u32)
			.ok_or_else(|| Error::<T>::SnapshotUnavailable)?;

		// rest of the size of the solution must be correct.
		ensure!(
			snapshot_nominators_len == election_size.nominators,
			Error::<T>::OffchainElectionBogusElectionSize,
		);

		// decode snapshot validators.
		let snapshot_validators = Self::snapshot_validators()
			.ok_or(Error::<T>::SnapshotUnavailable)?;

		// check if all winners were legit; this is rather cheap. Replace with accountId.
		let winners = winners.into_iter().map(|widx| {
			// NOTE: at the moment, since staking is explicitly blocking any offence until election
			// is closed, we don't check here if the account id at `snapshot_validators[widx]` is
			// actually a validator. If this ever changes, this loop needs to also check this.
			snapshot_validators.get(widx as usize).cloned().ok_or(Error::<T>::OffchainElectionBogusWinner)
		}).collect::<Result<Vec<T::AccountId>, Error<T>>>()?;

		// decode the rest of the snapshot.
		let snapshot_nominators = Self::snapshot_nominators()
			.ok_or(Error::<T>::SnapshotUnavailable)?;

		// helpers
		let nominator_at = |i: NominatorIndex| -> Option<T::AccountId> {
			snapshot_nominators.get(i as usize).cloned()
		};
		let validator_at = |i: ValidatorIndex| -> Option<T::AccountId> {
			snapshot_validators.get(i as usize).cloned()
		};

		// un-compact.
		let assignments = compact_assignments.into_assignment(
			nominator_at,
			validator_at,
		).map_err(|e| {
			// log the error since it is not propagated into the runtime error.
			log!(warn, "un-compacting solution failed due to {:?}", e);
			Error::<T>::OffchainElectionBogusCompact
		})?;

		// check all nominators actually including the claimed vote. Also check correct self votes.
		// Note that we assume all validators and nominators in `assignments` are properly bonded,
		// because they are coming from the snapshot via a given index.
		for Assignment { who, distribution } in assignments.iter() {
			let is_validator = <Validators<T>>::contains_key(&who);
			let maybe_nomination = Self::nominators(&who);

			if !(maybe_nomination.is_some() ^ is_validator) {
				// all of the indices must map to either a validator or a nominator. If this is ever
				// not the case, then the locking system of staking is most likely faulty, or we
				// have bigger problems.
				log!(error, "detected an error in the staking locking and snapshot.");
				// abort.
				return Err(Error::<T>::OffchainElectionBogusNominator.into());
			}

			if !is_validator {
				// a normal vote
				let nomination = maybe_nomination.expect(
					"exactly one of `maybe_validator` and `maybe_nomination.is_some` is true. \
					is_validator is false; maybe_nomination is some; qed"
				);

				// NOTE: we don't really have to check here if the sum of all edges are the
				// nominator correct. Un-compacting assures this by definition.

				for (t, _) in distribution {
					// each target in the provided distribution must be actually nominated by the
					// nominator after the last non-zero slash.
					if nomination.targets.iter().find(|&tt| tt == t).is_none() {
						return Err(Error::<T>::OffchainElectionBogusNomination.into());
					}

					if <Self as Store>::SlashingSpans::get(&t).map_or(
						false,
						|spans| nomination.submitted_in < spans.last_nonzero_slash(),
					) {
						return Err(Error::<T>::OffchainElectionSlashedNomination.into());
					}
				}
			} else {
				// a self vote
				ensure!(distribution.len() == 1, Error::<T>::OffchainElectionBogusSelfVote);
				ensure!(distribution[0].0 == *who, Error::<T>::OffchainElectionBogusSelfVote);
				// defensive only. A compact assignment of length one does NOT encode the weight and
				// it is always created to be 100%.
				ensure!(
					distribution[0].1 == OffchainAccuracy::one(),
					Error::<T>::OffchainElectionBogusSelfVote,
				);
			}
		}

		// convert into staked assignments.
		let staked_assignments = sp_npos_elections::assignment_ratio_to_staked(
			assignments,
			Self::slashable_balance_of_fn(),
		);

		// build the support map thereof in order to evaluate.
		let supports = to_supports(&winners, &staked_assignments)
			.map_err(|_| Error::<T>::OffchainElectionBogusEdge)?;

		// Check if the score is the same as the claimed one.
		let submitted_score = (&supports).evaluate();
		ensure!(submitted_score == claimed_score, Error::<T>::OffchainElectionBogusScore);

		// At last, alles Ok. Exposures and store the result.
		let exposures = Self::collect_exposures(supports);
		log!(
			info,
			"A better solution (with compute {:?} and score {:?}) has been validated and stored \
			 on chain.",
			compute,
			submitted_score,
		);

		// write new results.
		<QueuedElected<T>>::put(ElectionResult {
			elected_stashes: winners,
			compute,
			exposures,
		});
		QueuedScore::put(submitted_score);

		// emit event.
		Self::deposit_event(RawEvent::SolutionStored(compute));

		Ok(None.into())
	}

	/// Start a session potentially starting an era.
	fn start_session(start_session: SessionIndex) {
		let next_active_era = Self::active_era().map(|e| e.index + 1).unwrap_or(0);
		// This is only `Some` when current era has already progressed to the next era, while the
		// active era is one behind (i.e. in the *last session of the active era*, or *first session
		// of the new current era*, depending on how you look at it).
		if let Some(next_active_era_start_session_index) =
			Self::eras_start_session_index(next_active_era)
		{
			if next_active_era_start_session_index == start_session {
				Self::start_era(start_session);
			} else if next_active_era_start_session_index < start_session {
				// This arm should never happen, but better handle it than to stall the staking
				// pallet.
				frame_support::print("Warning: A session appears to have been skipped.");
				Self::start_era(start_session);
			}
		}
	}

	/// End a session potentially ending an era.
	fn end_session(session_index: SessionIndex) {
		if let Some(active_era) = Self::active_era() {
			if let Some(next_active_era_start_session_index) =
				Self::eras_start_session_index(active_era.index + 1)
			{
				if next_active_era_start_session_index == session_index + 1 {
					Self::end_era(active_era, session_index);
				}
			}
		}
	}

	/// * Increment `active_era.index`,
	/// * reset `active_era.start`,
	/// * update `BondedEras` and apply slashes.
	fn start_era(start_session: SessionIndex) {
		let active_era = ActiveEra::mutate(|active_era| {
			let new_index = active_era.as_ref().map(|info| info.index + 1).unwrap_or(0);
			*active_era = Some(ActiveEraInfo {
				index: new_index,
				// Set new active era start in next `on_finalize`. To guarantee usage of `Time`
				start: None,
			});
			new_index
		});

		let bonding_duration = T::BondingDuration::get();

		BondedEras::mutate(|bonded| {
			bonded.push((active_era, start_session));

			if active_era > bonding_duration {
				let first_kept = active_era - bonding_duration;

				// prune out everything that's from before the first-kept index.
				let n_to_prune = bonded.iter()
					.take_while(|&&(era_idx, _)| era_idx < first_kept)
					.count();

				// kill slashing metadata.
				for (pruned_era, _) in bonded.drain(..n_to_prune) {
					slashing::clear_era_metadata::<T>(pruned_era);
				}

				if let Some(&(_, first_session)) = bonded.first() {
					T::SessionInterface::prune_historical_up_to(first_session);
				}
			}
		});

		Self::apply_unapplied_slashes(active_era);
	}

	/// Compute payout for era.
	fn end_era(active_era: ActiveEraInfo, _session_index: SessionIndex) {
		// Note: active_era_start can be None if end era is called during genesis config.
		if let Some(active_era_start) = active_era.start {
			let now_as_millis_u64 = T::UnixTime::now().as_millis().saturated_into::<u64>();

			let era_duration = now_as_millis_u64 - active_era_start;
			let (validator_payout, max_payout) = inflation::compute_total_payout(
				&T::RewardCurve::get(),
				Self::eras_total_stake(&active_era.index),
				T::Currency::total_issuance(),
				// Duration of era; more than u64::MAX is rewarded as u64::MAX.
				era_duration.saturated_into::<u64>(),
			);
			let rest = max_payout.saturating_sub(validator_payout);

			Self::deposit_event(RawEvent::EraPayout(active_era.index, validator_payout, rest));

			// Set ending era reward.
			<ErasValidatorReward<T>>::insert(&active_era.index, validator_payout);
			T::RewardRemainder::on_unbalanced(T::Currency::issue(rest));
		}
	}

	/// Plan a new era. Return the potential new staking set.
	fn new_era(start_session_index: SessionIndex) -> Option<Vec<T::AccountId>> {
		// Increment or set current era.
		let current_era = CurrentEra::mutate(|s| {
			*s = Some(s.map(|s| s + 1).unwrap_or(0));
			s.unwrap()
		});
		ErasStartSessionIndex::insert(&current_era, &start_session_index);

		// Clean old era information.
		if let Some(old_era) = current_era.checked_sub(Self::history_depth() + 1) {
			Self::clear_era_information(old_era);
		}

		// Set staking information for new era.
		let maybe_new_validators = Self::select_and_update_validators(current_era);
<<<<<<< HEAD
=======
		// TWO_PHASE_NOTE: use this later on.
>>>>>>> e5e8197f
		let _unused_new_validators = Self::enact_election(current_era);

		maybe_new_validators
	}

	/// Remove all the storage items associated with the election.
	fn close_election_window() {
		// Close window.
		<EraElectionStatus<T>>::put(ElectionStatus::Closed);
		// Kill snapshots.
		Self::kill_stakers_snapshot();
		// Don't track final session.
		IsCurrentSessionFinal::put(false);
	}

	/// Select the new validator set at the end of the era.
	///
	/// Runs [`try_do_phragmen`] and updates the following storage items:
	/// - [`EraElectionStatus`]: with `None`.
	/// - [`ErasStakers`]: with the new staker set.
	/// - [`ErasStakersClipped`].
	/// - [`ErasValidatorPrefs`].
	/// - [`ErasTotalStake`]: with the new total stake.
	/// - [`SnapshotValidators`] and [`SnapshotNominators`] are both removed.
	///
	/// Internally, [`QueuedElected`], snapshots and [`QueuedScore`] are also consumed.
	///
	/// If the election has been successful, It passes the new set upwards.
	///
	/// This should only be called at the end of an era.
	fn select_and_update_validators(current_era: EraIndex) -> Option<Vec<T::AccountId>> {
		if let Some(ElectionResult::<T::AccountId, BalanceOf<T>> {
			elected_stashes,
			exposures,
			compute,
		}) = Self::try_do_election() {
			// Totally close the election round and data.
			Self::close_election_window();

			// Populate Stakers and write slot stake.
			let mut total_stake: BalanceOf<T> = Zero::zero();
			exposures.into_iter().for_each(|(stash, exposure)| {
				total_stake = total_stake.saturating_add(exposure.total);
				<ErasStakers<T>>::insert(current_era, &stash, &exposure);

				let mut exposure_clipped = exposure;
				let clipped_max_len = T::MaxNominatorRewardedPerValidator::get() as usize;
				if exposure_clipped.others.len() > clipped_max_len {
					exposure_clipped.others.sort_by(|a, b| a.value.cmp(&b.value).reverse());
					exposure_clipped.others.truncate(clipped_max_len);
				}
				<ErasStakersClipped<T>>::insert(&current_era, &stash, exposure_clipped);
			});

			// Insert current era staking information
			<ErasTotalStake<T>>::insert(&current_era, total_stake);

			// collect the pref of all winners
			for stash in &elected_stashes {
				let pref = Self::validators(stash);
				<ErasValidatorPrefs<T>>::insert(&current_era, stash, pref);
			}

			// emit event
			Self::deposit_event(RawEvent::StakingElection(compute));

			log!(
				info,
				"new validator set of size {:?} has been elected via {:?} for staring era {:?}",
				elected_stashes.len(),
				compute,
				current_era,
			);

			Some(elected_stashes)
		} else {
			None
		}
	}

	/// Select a new validator set from the assembled stakers and their role preferences. It tries
	/// first to peek into [`QueuedElected`]. Otherwise, it runs a new on-chain phragmen election.
	///
	/// If [`QueuedElected`] and [`QueuedScore`] exists, they are both removed. No further storage
	/// is updated.
	fn try_do_election() -> Option<ElectionResult<T::AccountId, BalanceOf<T>>> {
		// an election result from either a stored submission or locally executed one.
		let next_result = <QueuedElected<T>>::take().or_else(||
			Self::do_on_chain_phragmen()
		);

		// either way, kill this. We remove it here to make sure it always has the exact same
		// lifetime as `QueuedElected`.
		QueuedScore::kill();

		next_result
	}

	/// Execute election and return the new results. The edge weights are processed into support
	/// values.
	///
	/// This is basically a wrapper around [`Self::do_phragmen`] which translates
	/// `PrimitiveElectionResult` into `ElectionResult`.
	///
	/// No storage item is updated.
	pub fn do_on_chain_phragmen() -> Option<ElectionResult<T::AccountId, BalanceOf<T>>> {
		if let Some(phragmen_result) = Self::do_phragmen::<ChainAccuracy>(0) {
			let elected_stashes = phragmen_result.winners.iter()
				.map(|(s, _)| s.clone())
				.collect::<Vec<T::AccountId>>();
			let assignments = phragmen_result.assignments;

			let staked_assignments = sp_npos_elections::assignment_ratio_to_staked(
				assignments,
				Self::slashable_balance_of_fn(),
			);

			let supports = to_supports(
				&elected_stashes,
				&staked_assignments,
			)
			.map_err(|_|
				log!(
					error,
					"on-chain phragmen is failing due to a problem in the result. This must be a bug."
				)
			)
			.ok()?;

			// collect exposures
			let exposures = Self::collect_exposures(supports);

			// In order to keep the property required by `on_session_ending` that we must return the
			// new validator set even if it's the same as the old, as long as any underlying
			// economic conditions have changed, we don't attempt to do any optimization where we
			// compare against the prior set.
			Some(ElectionResult::<T::AccountId, BalanceOf<T>> {
				elected_stashes,
				exposures,
				compute: ElectionCompute::OnChain,
			})
		} else {
			// There were not enough candidates for even our minimal level of functionality. This is
			// bad. We should probably disable all functionality except for block production and let
			// the chain keep producing blocks until we can decide on a sufficiently substantial
			// set. TODO: #2494
			None
		}
	}

	/// Execute phragmen election and return the new results. No post-processing is applied and the
	/// raw edge weights are returned.
	///
	/// Self votes are added and nominations before the most recent slashing span are ignored.
	///
	/// No storage item is updated.
	pub fn do_phragmen<Accuracy: PerThing128>(
		iterations: usize,
	) -> Option<PrimitiveElectionResult<T::AccountId, Accuracy>> {
		let weight_of = Self::slashable_balance_of_fn();
		let mut all_nominators: Vec<(T::AccountId, VoteWeight, Vec<T::AccountId>)> = Vec::new();
		let mut all_validators = Vec::new();
		for (validator, _) in <Validators<T>>::iter() {
			// append self vote
			let self_vote = (validator.clone(), weight_of(&validator), vec![validator.clone()]);
			all_nominators.push(self_vote);
			all_validators.push(validator);
		}

		let nominator_votes = <Nominators<T>>::iter().map(|(nominator, nominations)| {
			let Nominations { submitted_in, mut targets, suppressed: _ } = nominations;

			// Filter out nomination targets which were nominated before the most recent
			// slashing span.
			targets.retain(|stash| {
				<Self as Store>::SlashingSpans::get(&stash).map_or(
					true,
					|spans| submitted_in >= spans.last_nonzero_slash(),
				)
			});

			(nominator, targets)
		});
		all_nominators.extend(nominator_votes.map(|(n, ns)| {
			let s = weight_of(&n);
			(n, s, ns)
		}));

		if all_validators.len() < Self::minimum_validator_count().max(1) as usize {
			// If we don't have enough candidates, nothing to do.
			log!(
				warn,
				"chain does not have enough staking candidates to operate. Era {:?}.",
				Self::current_era()
			);
			None
		} else {
			seq_phragmen::<_, Accuracy>(
				Self::validator_count() as usize,
				all_validators,
				all_nominators,
				Some((iterations, 0)), // exactly run `iterations` rounds.
			)
			.map_err(|err| log!(error, "Call to seq-phragmen failed due to {:?}", err))
			.ok()
		}
	}

	/// Consume a set of [`Supports`] from [`sp_npos_elections`] and collect them into a
	/// [`Exposure`].
	fn collect_exposures(
		supports: Supports<T::AccountId>,
	) -> Vec<(T::AccountId, Exposure<T::AccountId, BalanceOf<T>>)> {
		let total_issuance = T::Currency::total_issuance();
		let to_currency = |e: ExtendedBalance| T::CurrencyToVote::to_currency(e, total_issuance);

		supports.into_iter().map(|(validator, support)| {
			// build `struct exposure` from `support`
			let mut others = Vec::with_capacity(support.voters.len());
			let mut own: BalanceOf<T> = Zero::zero();
			let mut total: BalanceOf<T> = Zero::zero();
			support.voters
				.into_iter()
				.map(|(nominator, weight)| (nominator, to_currency(weight)))
				.for_each(|(nominator, stake)| {
					if nominator == validator {
						own = own.saturating_add(stake);
					} else {
						others.push(IndividualExposure { who: nominator, value: stake });
					}
					total = total.saturating_add(stake);
				});

			let exposure = Exposure {
				own,
				others,
				total,
			};

			(validator, exposure)
		}).collect::<Vec<(T::AccountId, Exposure<_, _>)>>()
	}

	/// Process the output of the election.
	///
	/// This ensures enough validators have been elected, converts all supports to exposures and
	/// writes them to the associated storage.
	///
	/// Returns `Err(())` if less than [`MinimumValidatorCount`] validators have been elected, `Ok`
	/// otherwise.
	// TWO_PHASE_NOTE: remove the dead code.
	#[allow(dead_code)]
	pub fn process_election(
		flat_supports: sp_npos_elections::Supports<T::AccountId>,
		current_era: EraIndex,
	) -> Result<Vec<T::AccountId>, ()> {
		let exposures = Self::collect_exposures(flat_supports);
		let elected_stashes = exposures.iter().cloned().map(|(x, _)| x).collect::<Vec<_>>();

		if (elected_stashes.len() as u32) <= Self::minimum_validator_count() {
			log!(
				warn,
				"chain does not have enough staking candidates to operate for era {:?}",
				current_era,
			);
			return Err(());
		}

		// Populate Stakers and write slot stake.
		let mut total_stake: BalanceOf<T> = Zero::zero();
		exposures.into_iter().for_each(|(stash, exposure)| {
			total_stake = total_stake.saturating_add(exposure.total);
			<ErasStakers<T>>::insert(current_era, &stash, &exposure);

			let mut exposure_clipped = exposure;
			let clipped_max_len = T::MaxNominatorRewardedPerValidator::get() as usize;
			if exposure_clipped.others.len() > clipped_max_len {
				exposure_clipped.others.sort_by(|a, b| a.value.cmp(&b.value).reverse());
				exposure_clipped.others.truncate(clipped_max_len);
			}
			<ErasStakersClipped<T>>::insert(&current_era, &stash, exposure_clipped);
		});

		// Insert current era staking information
		<ErasTotalStake<T>>::insert(&current_era, total_stake);

		// collect the pref of all winners
		for stash in &elected_stashes {
			let pref = Self::validators(stash);
			<ErasValidatorPrefs<T>>::insert(&current_era, stash, pref);
		}

		// emit event
		// TWO_PHASE_NOTE: remove the inner value.
		Self::deposit_event(RawEvent::StakingElection(ElectionCompute::Signed));

		log!(
			info,
			"new validator set of size {:?} has been processed for era {:?}",
			elected_stashes.len(),
			current_era,
		);

		Ok(elected_stashes)
	}

	/// Enact and process the election using the `ElectionProvider` type.
	///
	/// This will also process the election, as noted in [`process_election`].
	fn enact_election(_current_era: EraIndex) -> Option<Vec<T::AccountId>> {
<<<<<<< HEAD
		let outcome = T::ElectionProvider::elect().map(|_| ());
		log!(debug, "Experimental election provider outputted {:?}", outcome);
=======
		let _outcome = T::ElectionProvider::elect().map(|_| ());
		log!(debug, "Experimental election provider outputted {:?}", _outcome);
>>>>>>> e5e8197f
		// TWO_PHASE_NOTE: This code path shall not return anything for now. Later on, redirect the
		// results to `process_election`.
		None
	}

	/// Remove all associated data of a stash account from the staking system.
	///
	/// Assumes storage is upgraded before calling.
	///
	/// This is called:
	/// - after a `withdraw_unbonded()` call that frees all of a stash's bonded balance.
	/// - through `reap_stash()` if the balance has fallen to zero (through slashing).
	fn kill_stash(stash: &T::AccountId, num_slashing_spans: u32) -> DispatchResult {
		let controller = <Bonded<T>>::get(stash).ok_or(Error::<T>::NotStash)?;

		slashing::clear_stash_metadata::<T>(stash, num_slashing_spans)?;

		<Bonded<T>>::remove(stash);
		<Ledger<T>>::remove(&controller);

		<Payee<T>>::remove(stash);
		<Validators<T>>::remove(stash);
		<Nominators<T>>::remove(stash);

		system::Module::<T>::dec_consumers(stash);

		Ok(())
	}

	/// Clear all era information for given era.
	fn clear_era_information(era_index: EraIndex) {
		<ErasStakers<T>>::remove_prefix(era_index);
		<ErasStakersClipped<T>>::remove_prefix(era_index);
		<ErasValidatorPrefs<T>>::remove_prefix(era_index);
		<ErasValidatorReward<T>>::remove(era_index);
		<ErasRewardPoints<T>>::remove(era_index);
		<ErasTotalStake<T>>::remove(era_index);
		ErasStartSessionIndex::remove(era_index);
	}

	/// Apply previously-unapplied slashes on the beginning of a new era, after a delay.
	fn apply_unapplied_slashes(active_era: EraIndex) {
		let slash_defer_duration = T::SlashDeferDuration::get();
		<Self as Store>::EarliestUnappliedSlash::mutate(|earliest| if let Some(ref mut earliest) = earliest {
			let keep_from = active_era.saturating_sub(slash_defer_duration);
			for era in (*earliest)..keep_from {
				let era_slashes = <Self as Store>::UnappliedSlashes::take(&era);
				for slash in era_slashes {
					slashing::apply_slash::<T>(slash);
				}
			}

			*earliest = (*earliest).max(keep_from)
		})
	}

	/// Add reward points to validators using their stash account ID.
	///
	/// Validators are keyed by stash account ID and must be in the current elected set.
	///
	/// For each element in the iterator the given number of points in u32 is added to the
	/// validator, thus duplicates are handled.
	///
	/// At the end of the era each the total payout will be distributed among validator
	/// relatively to their points.
	///
	/// COMPLEXITY: Complexity is `number_of_validator_to_reward x current_elected_len`.
	/// If you need to reward lots of validator consider using `reward_by_indices`.
	pub fn reward_by_ids(
		validators_points: impl IntoIterator<Item = (T::AccountId, u32)>
	) {
		if let Some(active_era) = Self::active_era() {
			<ErasRewardPoints<T>>::mutate(active_era.index, |era_rewards| {
				for (validator, points) in validators_points.into_iter() {
					*era_rewards.individual.entry(validator).or_default() += points;
					era_rewards.total += points;
				}
			});
		}
	}

	/// Ensures that at the end of the current session there will be a new era.
	fn ensure_new_era() {
		match ForceEra::get() {
			Forcing::ForceAlways | Forcing::ForceNew => (),
			_ => ForceEra::put(Forcing::ForceNew),
		}
	}

	fn will_era_be_forced() -> bool {
		match ForceEra::get() {
			Forcing::ForceAlways | Forcing::ForceNew => true,
			Forcing::ForceNone | Forcing::NotForcing => false,
		}
	}

	#[cfg(feature = "runtime-benchmarks")]
	pub fn add_era_stakers(
		current_era: EraIndex,
		controller: T::AccountId,
		exposure: Exposure<T::AccountId, BalanceOf<T>>,
	) {
		<ErasStakers<T>>::insert(&current_era, &controller, &exposure);
	}

	#[cfg(feature = "runtime-benchmarks")]
	pub fn put_election_status(status: ElectionStatus::<T::BlockNumber>) {
		<EraElectionStatus<T>>::put(status);
	}

	#[cfg(feature = "runtime-benchmarks")]
	pub fn set_slash_reward_fraction(fraction: Perbill) {
		SlashRewardFraction::put(fraction);
	}

	/// Get all of the voters that are eligible for the npos election.
	///
	/// This will use all on-chain nominators, and all the validators will inject a self vote.
	///
	/// ### Slashing
	///
	/// All nominations that have been submitted before the last non-zero slash of the validator are
	/// auto-chilled.
	///
	/// Note that this is VERY expensive. Use with care.
	pub fn get_npos_voters() -> Vec<(T::AccountId, VoteWeight, Vec<T::AccountId>)> {
		let weight_of = Self::slashable_balance_of_fn();
		let mut all_voters = Vec::new();

		for (validator, _) in <Validators<T>>::iter() {
			// append self vote
			let self_vote = (validator.clone(), weight_of(&validator), vec![validator.clone()]);
			all_voters.push(self_vote);
		}

		for (nominator, nominations) in <Nominators<T>>::iter() {
			let Nominations { submitted_in, mut targets, suppressed: _ } = nominations;

			// Filter out nomination targets which were nominated before the most recent
			// slashing span.
			targets.retain(|stash| {
				Self::slashing_spans(&stash)
					.map_or(true, |spans| submitted_in >= spans.last_nonzero_slash())
			});

			let vote_weight = weight_of(&nominator);
			all_voters.push((nominator, vote_weight, targets))
		}

		all_voters
	}

	pub fn get_npos_targets() -> Vec<T::AccountId> {
		<Validators<T>>::iter().map(|(v, _)| v).collect::<Vec<_>>()
	}
}

impl<T: Config> sp_election_providers::ElectionDataProvider<T::AccountId, T::BlockNumber>
	for Module<T>
{
	fn desired_targets() -> u32 {
		Self::validator_count()
	}

	fn voters() -> Vec<(T::AccountId, VoteWeight, Vec<T::AccountId>)> {
		Self::get_npos_voters()
	}

	fn targets() -> Vec<T::AccountId> {
		Self::get_npos_targets()
	}

	fn next_election_prediction(now: T::BlockNumber) -> T::BlockNumber {
		let current_era = Self::current_era().unwrap_or(0);
		let current_session = Self::current_planned_session();
		let current_era_start_session_index =
			Self::eras_start_session_index(current_era).unwrap_or(0);
		let era_length = current_session
			.saturating_sub(current_era_start_session_index)
			.min(T::SessionsPerEra::get());

		let session_length = T::NextNewSession::average_session_length();

		let until_this_session_end = T::NextNewSession::estimate_next_new_session(now)
			.unwrap_or_default()
			.saturating_sub(now);

		let sessions_left: T::BlockNumber = T::SessionsPerEra::get()
			.saturating_sub(era_length)
			// one session is computed in this_session_end.
			.saturating_sub(1)
			.into();

		now.saturating_add(
			until_this_session_end.saturating_add(sessions_left.saturating_mul(session_length)),
		)
	}

	#[cfg(any(feature = "runtime-benchmarks", test))]
	fn put_snapshot(
		voters: Vec<(T::AccountId, VoteWeight, Vec<T::AccountId>)>,
		targets: Vec<T::AccountId>,
	) {
		targets.into_iter().for_each(|v| {
			<Validators<T>>::insert(
				v,
				ValidatorPrefs { commission: Perbill::zero(), blocked: false },
			);
		});

		voters.into_iter().for_each(|(v, _s, t)| {
			<Nominators<T>>::insert(
				v,
				Nominations { targets: t, submitted_in: 0, suppressed: false },
			);
		});
	}
}

/// In this implementation `new_session(session)` must be called before `end_session(session-1)`
/// i.e. the new session must be planned before the ending of the previous session.
///
/// Once the first new_session is planned, all session must start and then end in order, though
/// some session can lag in between the newest session planned and the latest session started.
impl<T: Config> pallet_session::SessionManager<T::AccountId> for Module<T> {
	fn new_session(new_index: SessionIndex) -> Option<Vec<T::AccountId>> {
		log!(
			trace,
			"[{:?}] planning new_session({})",
			<frame_system::Module<T>>::block_number(),
			new_index,
		);
		CurrentPlannedSession::put(new_index);
		Self::new_session(new_index)
	}
	fn start_session(start_index: SessionIndex) {
		log!(
			trace,
			"[{:?}] starting start_session({})",
			<frame_system::Module<T>>::block_number(),
			start_index,
		);
		Self::start_session(start_index)
	}
	fn end_session(end_index: SessionIndex) {
		log!(
			trace,
			"[{:?}] ending end_session({})",
			<frame_system::Module<T>>::block_number(),
			end_index,
		);
		Self::end_session(end_index)
	}
}

impl<T: Config> historical::SessionManager<T::AccountId, Exposure<T::AccountId, BalanceOf<T>>>
	for Module<T>
{
	fn new_session(
		new_index: SessionIndex,
	) -> Option<Vec<(T::AccountId, Exposure<T::AccountId, BalanceOf<T>>)>> {
		<Self as pallet_session::SessionManager<_>>::new_session(new_index).map(|validators| {
			let current_era = Self::current_era()
				// Must be some as a new era has been created.
				.unwrap_or(0);

			validators.into_iter().map(|v| {
				let exposure = Self::eras_stakers(current_era, &v);
				(v, exposure)
			}).collect()
		})
	}
	fn start_session(start_index: SessionIndex) {
		<Self as pallet_session::SessionManager<_>>::start_session(start_index)
	}
	fn end_session(end_index: SessionIndex) {
		<Self as pallet_session::SessionManager<_>>::end_session(end_index)
	}
}

/// Add reward points to block authors:
/// * 20 points to the block producer for producing a (non-uncle) block in the relay chain,
/// * 2 points to the block producer for each reference to a previously unreferenced uncle, and
/// * 1 point to the producer of each referenced uncle block.
impl<T> pallet_authorship::EventHandler<T::AccountId, T::BlockNumber> for Module<T>
where
	T: Config + pallet_authorship::Config + pallet_session::Config,
{
	fn note_author(author: T::AccountId) {
		Self::reward_by_ids(vec![(author, 20)])
	}
	fn note_uncle(author: T::AccountId, _age: T::BlockNumber) {
		Self::reward_by_ids(vec![
			(<pallet_authorship::Module<T>>::author(), 2),
			(author, 1)
		])
	}
}

/// A `Convert` implementation that finds the stash of the given controller account,
/// if any.
pub struct StashOf<T>(sp_std::marker::PhantomData<T>);

impl<T: Config> Convert<T::AccountId, Option<T::AccountId>> for StashOf<T> {
	fn convert(controller: T::AccountId) -> Option<T::AccountId> {
		<Module<T>>::ledger(&controller).map(|l| l.stash)
	}
}

/// A typed conversion from stash account ID to the active exposure of nominators
/// on that account.
///
/// Active exposure is the exposure of the validator set currently validating, i.e. in
/// `active_era`. It can differ from the latest planned exposure in `current_era`.
pub struct ExposureOf<T>(sp_std::marker::PhantomData<T>);

impl<T: Config> Convert<T::AccountId, Option<Exposure<T::AccountId, BalanceOf<T>>>>
	for ExposureOf<T>
{
	fn convert(validator: T::AccountId) -> Option<Exposure<T::AccountId, BalanceOf<T>>> {
		if let Some(active_era) = <Module<T>>::active_era() {
			Some(<Module<T>>::eras_stakers(active_era.index, &validator))
		} else {
			None
		}
	}
}

/// This is intended to be used with `FilterHistoricalOffences`.
impl<T: Config>
	OnOffenceHandler<T::AccountId, pallet_session::historical::IdentificationTuple<T>, Weight>
	for Module<T>
where
	T: pallet_session::Config<ValidatorId = <T as frame_system::Config>::AccountId>,
	T: pallet_session::historical::Config<
		FullIdentification = Exposure<<T as frame_system::Config>::AccountId, BalanceOf<T>>,
		FullIdentificationOf = ExposureOf<T>,
	>,
	T::SessionHandler: pallet_session::SessionHandler<<T as frame_system::Config>::AccountId>,
	T::SessionManager: pallet_session::SessionManager<<T as frame_system::Config>::AccountId>,
	T::ValidatorIdOf: Convert<
		<T as frame_system::Config>::AccountId,
		Option<<T as frame_system::Config>::AccountId>,
	>,
{
	fn on_offence(
		offenders: &[OffenceDetails<
			T::AccountId,
			pallet_session::historical::IdentificationTuple<T>,
		>],
		slash_fraction: &[Perbill],
		slash_session: SessionIndex,
	) -> Result<Weight, ()> {
		if !Self::can_report() {
			return Err(());
		}

		let reward_proportion = SlashRewardFraction::get();
		let mut consumed_weight: Weight = 0;
		let mut add_db_reads_writes = |reads, writes| {
			consumed_weight += T::DbWeight::get().reads_writes(reads, writes);
		};

		let active_era = {
			let active_era = Self::active_era();
			add_db_reads_writes(1, 0);
			if active_era.is_none() {
				// this offence need not be re-submitted.
				return Ok(consumed_weight)
			}
			active_era.expect("value checked not to be `None`; qed").index
		};
		let active_era_start_session_index = Self::eras_start_session_index(active_era)
			.unwrap_or_else(|| {
				frame_support::print("Error: start_session_index must be set for current_era");
				0
			});
		add_db_reads_writes(1, 0);

		let window_start = active_era.saturating_sub(T::BondingDuration::get());

		// fast path for active-era report - most likely.
		// `slash_session` cannot be in a future active era. It must be in `active_era` or before.
		let slash_era = if slash_session >= active_era_start_session_index {
			active_era
		} else {
			let eras = BondedEras::get();
			add_db_reads_writes(1, 0);

			// reverse because it's more likely to find reports from recent eras.
			match eras.iter().rev().filter(|&&(_, ref sesh)| sesh <= &slash_session).next() {
				Some(&(ref slash_era, _)) => *slash_era,
				// before bonding period. defensive - should be filtered out.
				None => return Ok(consumed_weight),
			}
		};

		<Self as Store>::EarliestUnappliedSlash::mutate(|earliest| {
			if earliest.is_none() {
				*earliest = Some(active_era)
			}
		});
		add_db_reads_writes(1, 1);

		let slash_defer_duration = T::SlashDeferDuration::get();

		let invulnerables = Self::invulnerables();
		add_db_reads_writes(1, 0);

		for (details, slash_fraction) in offenders.iter().zip(slash_fraction) {
			let (stash, exposure) = &details.offender;

			// Skip if the validator is invulnerable.
			if invulnerables.contains(stash) {
				continue
			}

			let unapplied = slashing::compute_slash::<T>(slashing::SlashParams {
				stash,
				slash: *slash_fraction,
				exposure,
				slash_era,
				window_start,
				now: active_era,
				reward_proportion,
			});

			if let Some(mut unapplied) = unapplied {
				let nominators_len = unapplied.others.len() as u64;
				let reporters_len = details.reporters.len() as u64;

				{
					let upper_bound = 1 /* Validator/NominatorSlashInEra */ + 2 /* fetch_spans */;
					let rw = upper_bound + nominators_len * upper_bound;
					add_db_reads_writes(rw, rw);
				}
				unapplied.reporters = details.reporters.clone();
				if slash_defer_duration == 0 {
					// apply right away.
					slashing::apply_slash::<T>(unapplied);
					{
						let slash_cost = (6, 5);
						let reward_cost = (2, 2);
						add_db_reads_writes(
							(1 + nominators_len) * slash_cost.0 + reward_cost.0 * reporters_len,
							(1 + nominators_len) * slash_cost.1 + reward_cost.1 * reporters_len
						);
					}
				} else {
					// defer to end of some `slash_defer_duration` from now.
					<Self as Store>::UnappliedSlashes::mutate(
						active_era,
						move |for_later| for_later.push(unapplied),
					);
					add_db_reads_writes(1, 1);
				}
			} else {
				add_db_reads_writes(4 /* fetch_spans */, 5 /* kick_out_if_recent */)
			}
		}

		Ok(consumed_weight)
	}

	fn can_report() -> bool {
		// TWO_PHASE_NOTE: we can get rid of this API
		Self::era_election_status().is_closed()
	}
}

/// Filter historical offences out and only allow those from the bonding period.
pub struct FilterHistoricalOffences<T, R> {
	_inner: sp_std::marker::PhantomData<(T, R)>,
}

impl<T, Reporter, Offender, R, O> ReportOffence<Reporter, Offender, O>
	for FilterHistoricalOffences<Module<T>, R>
where
	T: Config,
	R: ReportOffence<Reporter, Offender, O>,
	O: Offence<Offender>,
{
	fn report_offence(reporters: Vec<Reporter>, offence: O) -> Result<(), OffenceError> {
		// disallow any slashing from before the current bonding period.
		let offence_session = offence.session_index();
		let bonded_eras = BondedEras::get();

		if bonded_eras.first().filter(|(_, start)| offence_session >= *start).is_some() {
			R::report_offence(reporters, offence)
		} else {
			<Module<T>>::deposit_event(
				RawEvent::OldSlashingReportDiscarded(offence_session)
			);
			Ok(())
		}
	}

	fn is_known_offence(offenders: &[Offender], time_slot: &O::TimeSlot) -> bool {
		R::is_known_offence(offenders, time_slot)
	}
}

#[allow(deprecated)]
impl<T: Config> frame_support::unsigned::ValidateUnsigned for Module<T> {
	type Call = Call<T>;
	fn validate_unsigned(source: TransactionSource, call: &Self::Call) -> TransactionValidity {
		if let Call::submit_election_solution_unsigned(
			_,
			_,
			score,
			era,
			_,
		) = call {
			use offchain_election::DEFAULT_LONGEVITY;

			// discard solution not coming from the local OCW.
			match source {
				TransactionSource::Local | TransactionSource::InBlock => { /* allowed */ }
				_ => {
					log!(debug, "rejecting unsigned transaction because it is not local/in-block.");
					return InvalidTransaction::Call.into();
				}
			}

			if let Err(error_with_post_info) = Self::pre_dispatch_checks(*score, *era) {
				let invalid = to_invalid(error_with_post_info);
				log!(
					debug,
					"💸 validate unsigned pre dispatch checks failed due to error #{:?}.",
					invalid,
				);
				return invalid.into();
			}

			log!(debug, "validateUnsigned succeeded for a solution at era {}.", era);

			ValidTransaction::with_tag_prefix("StakingOffchain")
				// The higher the score[0], the better a solution is.
				.priority(T::UnsignedPriority::get().saturating_add(score[0].saturated_into()))
				// Defensive only. A single solution can exist in the pool per era. Each validator
				// will run OCW at most once per era, hence there should never exist more than one
				// transaction anyhow.
				.and_provides(era)
				// Note: this can be more accurate in the future. We do something like
				// `era_end_block - current_block` but that is not needed now as we eagerly run
				// offchain workers now and the above should be same as `T::ElectionLookahead`
				// without the need to query more storage in the validation phase. If we randomize
				// offchain worker, then we might re-consider this.
				.longevity(TryInto::<u64>::try_into(
						T::ElectionLookahead::get()).unwrap_or(DEFAULT_LONGEVITY)
				)
				// We don't propagate this. This can never the validated at a remote node.
				.propagate(false)
				.build()
		} else {
			InvalidTransaction::Call.into()
		}
	}

	fn pre_dispatch(call: &Self::Call) -> Result<(), TransactionValidityError> {
		if let Call::submit_election_solution_unsigned(
			_,
			_,
			score,
			era,
			_,
		) = call {
			// IMPORTANT NOTE: These checks are performed in the dispatch call itself, yet we need
			// to duplicate them here to prevent a block producer from putting a previously
			// validated, yet no longer valid solution on chain.
			// OPTIMISATION NOTE: we could skip this in the `submit_election_solution_unsigned`
			// since we already do it here. The signed version needs it though. Yer for now we keep
			// this duplicate check here so both signed and unsigned can use a singular
			// `check_and_replace_solution`.
			Self::pre_dispatch_checks(*score, *era)
				.map(|_| ())
				.map_err(to_invalid)
				.map_err(Into::into)
		} else {
			Err(InvalidTransaction::Call.into())
		}
	}
}

/// Check that list is sorted and has no duplicates.
fn is_sorted_and_unique(list: &[u32]) -> bool {
	list.windows(2).all(|w| w[0] < w[1])
}

/// convert a DispatchErrorWithPostInfo to a custom InvalidTransaction with the inner code being the
/// error number.
fn to_invalid(error_with_post_info: DispatchErrorWithPostInfo) -> InvalidTransaction {
	let error = error_with_post_info.error;
	let error_number = match error {
		DispatchError::Module { error, ..} => error,
		_ => 0,
	};
	InvalidTransaction::Custom(error_number)
}<|MERGE_RESOLUTION|>--- conflicted
+++ resolved
@@ -335,11 +335,7 @@
 pub use weights::WeightInfo;
 
 const STAKING_ID: LockIdentifier = *b"staking ";
-<<<<<<< HEAD
-pub(crate) const LOG_TARGET: &'static str = "staking";
-=======
 pub(crate) const LOG_TARGET: &'static str = "runtime::staking";
->>>>>>> e5e8197f
 
 // syntactic sugar for logging.
 #[macro_export]
@@ -2869,10 +2865,7 @@
 
 		// Set staking information for new era.
 		let maybe_new_validators = Self::select_and_update_validators(current_era);
-<<<<<<< HEAD
-=======
 		// TWO_PHASE_NOTE: use this later on.
->>>>>>> e5e8197f
 		let _unused_new_validators = Self::enact_election(current_era);
 
 		maybe_new_validators
@@ -3183,13 +3176,8 @@
 	///
 	/// This will also process the election, as noted in [`process_election`].
 	fn enact_election(_current_era: EraIndex) -> Option<Vec<T::AccountId>> {
-<<<<<<< HEAD
-		let outcome = T::ElectionProvider::elect().map(|_| ());
-		log!(debug, "Experimental election provider outputted {:?}", outcome);
-=======
 		let _outcome = T::ElectionProvider::elect().map(|_| ());
 		log!(debug, "Experimental election provider outputted {:?}", _outcome);
->>>>>>> e5e8197f
 		// TWO_PHASE_NOTE: This code path shall not return anything for now. Later on, redirect the
 		// results to `process_election`.
 		None

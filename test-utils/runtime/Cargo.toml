--- conflicted
+++ resolved
@@ -18,33 +18,6 @@
 sp-consensus-babe = { version = "0.10.0-dev", default-features = false, path = "../../primitives/consensus/babe" }
 sp-block-builder = { version = "4.0.0-dev", default-features = false, path = "../../primitives/block-builder" }
 codec = { package = "parity-scale-codec", version = "2.0.0", default-features = false, features = ["derive"] }
-<<<<<<< HEAD
-sp-inherents = { version = "3.0.0", default-features = false, path = "../../primitives/inherents" }
-sp-keyring = { version = "3.0.0", optional = true, path = "../../primitives/keyring" }
-memory-db = { version = "0.26.0", default-features = false }
-sp-offchain = { path = "../../primitives/offchain", default-features = false, version = "3.0.0"}
-sp-core = { version = "3.0.0", default-features = false, path = "../../primitives/core" }
-sp-std = { version = "3.0.0", default-features = false, path = "../../primitives/std" }
-sp-runtime-interface = { path = "../../primitives/runtime-interface", default-features = false, version = "3.0.0"}
-sp-io = { version = "3.0.0", default-features = false, path = "../../primitives/io" }
-frame-support = { version = "3.0.0", default-features = false, path = "../../frame/support" }
-sp-version = { version = "3.0.0", default-features = false, path = "../../primitives/version" }
-sp-session = { version = "3.0.0", default-features = false, path = "../../primitives/session" }
-sp-api = { version = "3.0.0", default-features = false, path = "../../primitives/api" }
-sp-runtime = { version = "3.0.0", default-features = false, path = "../../primitives/runtime" }
-pallet-babe = { version = "3.0.0", default-features = false, path = "../../frame/babe" }
-frame-system = { version = "3.0.0", default-features = false, path = "../../frame/system" }
-frame-system-rpc-runtime-api = { version = "3.0.0", default-features = false, path = "../../frame/system/rpc/runtime-api" }
-pallet-timestamp = { version = "3.0.0", default-features = false, path = "../../frame/timestamp" }
-sp-finality-grandpa = { version = "3.0.0", default-features = false, path = "../../primitives/finality-grandpa" }
-sp-trie = { version = "3.0.0", default-features = false, path = "../../primitives/trie" }
-sp-transaction-pool = { version = "3.0.0", default-features = false, path = "../../primitives/transaction-pool" }
-trie-db = { version = "0.22.5", default-features = false }
-parity-util-mem = { version = "0.9.0", default-features = false, features = ["primitive-types"] }
-sc-service = { version = "0.9.0", default-features = false, optional = true, features = ["test-helpers"], path = "../../client/service" }
-sp-state-machine = { version = "0.9.0", default-features = false, path = "../../primitives/state-machine" }
-sp-externalities = { version = "0.9.0", default-features = false, path = "../../primitives/externalities" }
-=======
 sp-inherents = { version = "4.0.0-dev", default-features = false, path = "../../primitives/inherents" }
 sp-keyring = { version = "4.0.0-dev", optional = true, path = "../../primitives/keyring" }
 memory-db = { version = "0.27.0", default-features = false }
@@ -70,7 +43,6 @@
 sc-service = { version = "0.10.0-dev", default-features = false, optional = true, features = ["test-helpers"], path = "../../client/service" }
 sp-state-machine = { version = "0.10.0-dev", default-features = false, path = "../../primitives/state-machine" }
 sp-externalities = { version = "0.10.0-dev", default-features = false, path = "../../primitives/externalities" }
->>>>>>> 7dcc77b9
 
 # 3rd party
 cfg-if = "1.0"
